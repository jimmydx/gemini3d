--- conflicted
+++ resolved
@@ -348,7 +348,6 @@
 
   end subroutine precipBCs
 
-<<<<<<< HEAD
 !
 !  subroutine precipBCs_GDIKHI(t,x,W0,PhiWmWm2)
 !
@@ -358,170 +357,15 @@
 !    !-------GHOST CELLS
 !    !------------------------------------------------------------
 !
-!    real(8), intent(in) :: t
+!    real(wp), intent(in) :: t
 !    type(curvmesh), intent(in) :: x
-!    real(8), dimension(:,:,:), intent(out) :: W0,PhiWmWm2
-!
-!    real(8) :: W0pk,PhiWpk,meanW0x3,meanPhiWx3,sigW0x3,sigPhiWx3
-!    real(8) :: sigx2,meanx3,sigx3,x30amp,varc,meanx2,x2enve,sigt,meant
+!    real(wp), dimension(:,:,:), intent(out) :: W0,PhiWmWm2
+!
+!    real(wp) :: W0pk,PhiWpk,meanW0x3,meanPhiWx3,sigW0x3,sigPhiWx3
+!    real(wp) :: sigx2,meanx3,sigx3,x30amp,varc,meanx2,x2enve,sigt,meant
 !    integer :: ix2,ix3,iprec,lx2,lx3,lprec
 !
 !    
-=======
-
-  subroutine precipBCs_GDIKHI(t,x,W0,PhiWmWm2)
-
-    !------------------------------------------------------------
-    !-------LOAD UP ARRAYS CONTAINING TOP BOUNDARY CHAR. ENERGY
-    !-------AND TOTAL ENERGY FLUX.  GRID VARIABLES INCLUDE
-    !-------GHOST CELLS
-    !------------------------------------------------------------
-
-    real(wp), intent(in) :: t
-    type(curvmesh), intent(in) :: x
-    real(wp), dimension(:,:,:), intent(out) :: W0,PhiWmWm2
-
-    real(wp) :: W0pk,PhiWpk,meanW0x3,meanPhiWx3,sigW0x3,sigPhiWx3
-    real(wp) :: sigx2,meanx3,sigx3,x30amp,varc,meanx2,x2enve,sigt,meant
-    integer :: ix2,ix3,iprec,lx2,lx3,lprec
-
-    
-    lx2=size(W0,1)
-    lx3=size(W0,2)
-    lprec=size(W0,3)    !assumed to be 2 in this subroutine
-
-
-    !BACKGROUND PRECIPITATION
-    W0pk=3d3
-    PhiWpk=1d-5
-    do ix3=1,lx3
-      do ix2=1,lx2
-        W0(ix2,ix3,1)=W0pk 
-        PhiWmWm2(ix2,ix3,1)=PhiWpk       
-      end do
-    end do
-
-
-    !PARAMETERS FOR DISTURBANCE PRECIPITATION
-    W0pk=100d0
-!      sigW0x3=100d3
-!      meanW0x3=0d0
-    PhiWpk=0d0
-!      PhiWpk=1d-5    !successful grad-drift attempts
-!      PhiWpk=1d-4    !Swoboda blur testing
-!      PhiWpk=0.05d0    !testing of convergent Hall drifts
-!      PhiWpk=5d0
-!      sigPhiWx3=100d3
-!      meanPhiWx3=0d0
-
-!      W0pk=0.3d3
-!      sigW0x3=100d3
-!      meanW0x3=0d0
-!      PhiWpk=2d0
-!      sigPhiWx3=100d3
-!      meanPhiWx3=0d0
-
-    sigx2=50d3
-    meanx2=0d0
-!    sigx3=10d3
-    sigx3=25d3
-    meant=900d0
-    sigt=450d0
-    x30amp=0d3
-    varc=200d0
-
-    !DISTURBANCE ELECTRON PRECIPITATION PATTERN
-    do ix3=1,lx3
-      do ix2=1,lx2
-        W0(ix2,ix3,2)=W0pk
-        PhiWmWm2(ix2,ix3,2)=PhiWpk
-      end do
-    end do
-
-  end subroutine precipBCs_GDIKHI
-
-
-  subroutine precipBCs_3DPCarc2(t,x,W0,PhiWmWm2)
-
-    !------------------------------------------------------------
-    !-------LOAD UP ARRAYS CONTAINING TOP BOUNDARY CHAR. ENERGY
-    !-------AND TOTAL ENERGY FLUX.  GRID VARIABLES INCLUDE
-    !-------GHOST CELLS
-    !------------------------------------------------------------
-
-    real(wp), intent(in) :: t
-    type(curvmesh), intent(in) :: x
-    real(wp), dimension(:,:,:), intent(out) :: W0,PhiWmWm2
-
-    real(wp) :: W0pk,PhiWpk,meanW0x3,meanPhiWx3,sigW0x3,sigPhiWx3
-    real(wp) :: sigx2,meanx3,sigx3,x30amp,varc,meanx2,x2enve,sigt,meant
-    integer :: ix2,ix3,iprec,lprec
-
-    
-    lprec=size(W0,3)    !assumed to be 2 in this subroutine
-
-
-    !BACKGROUND PRECIPITATION
-    W0pk=5000d0
-    PhiWpk=0.01d0
-    do ix3=1,lx3
-      do ix2=1,lx2
-        W0(ix2,ix3,1)=W0pk
-        PhiWmWm2(ix2,ix3,1)=PhiWpk
-      end do
-    end do
-
-
-    !PARAMETERS FOR DISTURBANCE PRECIPITATION
-    W0pk=100d0
-!      sigW0x3=100d3
-!      meanW0x3=0d0
-    PhiWpk=0.4d0
-    sigx2=50d3
-    meanx2=0d0
-!    sigx3=10d3
-    sigx3=25d3
-    meant=900d0
-    sigt=450d0
-    x30amp=0d3
-    varc=200d0
-
-    !DISTURBANCE ELECTRON PRECIPITATION PATTERN
-    do ix3=1,lx3
-      do ix2=1,lx2
-        meanx3=-varc*meant+varc*t
-
-        W0(ix2,ix3,2)=W0pk
-        PhiWmWm2(ix2,ix3,2)=(PhiWpk*exp(-(x%x3(ix3)-(-sigx3+meanx3+x30amp*cos(2d0*pi/(sigx2/2d0)*x%x2(ix2)) ))**2/2d0/sigx3**2)- &
-                          Phiwpk*exp(-(x%x3(ix3)-(sigx3+meanx3+x30amp*cos(2d0*pi/(sigx2/2d0)*x%x2(ix2)) ))**2/2d0/sigx3**2) )* &
-                            exp(-(x%x2(ix2)-meanx2)**2/2d0/sigx2**2)*exp(-(t-meant)**2/2d0/sigt**2)
-        if (PhiWmWm2(ix2,ix3,2) < 0d0) then
-          PhiWmWm2(ix2,ix3,2)=0d0
-        end if
-      end do
-    end do
-
-  end subroutine precipBCs_3DPCarc2
-
-
-  subroutine precipBCs_original(t,x,W0,PhiWmWm2)
-
-    !------------------------------------------------------------
-    !-------LOAD UP ARRAYS CONTAINING TOP BOUNDARY CHAR. ENERGY
-    !-------AND TOTAL ENERGY FLUX.  GRID VARIABLES INCLUDE
-    !-------GHOST CELLS
-    !------------------------------------------------------------
-
-    real(wp), intent(in) :: t
-    type(curvmesh), intent(in) :: x
-    real(wp), dimension(:,:,:), intent(out) :: W0,PhiWmWm2
-
-    real(wp) :: W0pk,PhiWpk,meanW0x3,meanPhiWx3,sigW0x3,sigPhiWx3
-    real(wp) :: sigx2,meanx3,sigx3,x30amp,varc,meanx2,x2enve,sigt,meant
-    integer :: ix2,ix3,iprec,lprec
-
-    
->>>>>>> 0d870c53
 !    lx2=size(W0,1)
 !    lx3=size(W0,2)
 !    lprec=size(W0,3)    !assumed to be 2 in this subroutine
@@ -585,12 +429,12 @@
 !    !-------GHOST CELLS
 !    !------------------------------------------------------------
 !
-!    real(8), intent(in) :: t
+!    real(wp), intent(in) :: t
 !    type(curvmesh), intent(in) :: x
-!    real(8), dimension(:,:,:), intent(out) :: W0,PhiWmWm2
-!
-!    real(8) :: W0pk,PhiWpk,meanW0x3,meanPhiWx3,sigW0x3,sigPhiWx3
-!    real(8) :: sigx2,meanx3,sigx3,x30amp,varc,meanx2,x2enve,sigt,meant
+!    real(wp), dimension(:,:,:), intent(out) :: W0,PhiWmWm2
+!
+!    real(wp) :: W0pk,PhiWpk,meanW0x3,meanPhiWx3,sigW0x3,sigPhiWx3
+!    real(wp) :: sigx2,meanx3,sigx3,x30amp,varc,meanx2,x2enve,sigt,meant
 !    integer :: ix2,ix3,iprec,lprec
 !
 !    
@@ -648,12 +492,12 @@
 !    !-------GHOST CELLS
 !    !------------------------------------------------------------
 !
-!    real(8), intent(in) :: t
+!    real(wp), intent(in) :: t
 !    type(curvmesh), intent(in) :: x
-!    real(8), dimension(:,:,:), intent(out) :: W0,PhiWmWm2
-!
-!    real(8) :: W0pk,PhiWpk,meanW0x3,meanPhiWx3,sigW0x3,sigPhiWx3
-!    real(8) :: sigx2,meanx3,sigx3,x30amp,varc,meanx2,x2enve,sigt,meant
+!    real(wp), dimension(:,:,:), intent(out) :: W0,PhiWmWm2
+!
+!    real(wp) :: W0pk,PhiWpk,meanW0x3,meanPhiWx3,sigW0x3,sigPhiWx3
+!    real(wp) :: sigx2,meanx3,sigx3,x30amp,varc,meanx2,x2enve,sigt,meant
 !    integer :: ix2,ix3,iprec,lprec
 !
 !    
