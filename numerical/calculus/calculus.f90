--- conflicted
+++ resolved
@@ -819,7 +819,6 @@
   end function chapman_a
 
 
-<<<<<<< HEAD
 !  function curl3D1(f1,f2,f3,dx1,dx2,dx3)
 !
 !    !------------------------------------------------------------
@@ -831,14 +830,14 @@
 !    !-------THE F1 COMPONENT AND DIFF COULD BE OMITTED.
 !    !------------------------------------------------------------
 !
-!    real(8), dimension(:,:,:), intent(in) :: f1,f2,f3
-!    real(8), dimension(1:size(f1,1)), intent(in) :: dx1
-!    real(8), dimension(1:size(f1,2)), intent(in) :: dx2
-!    real(8), dimension(1:size(f1,3)), intent(in) :: dx3
+!    real(wp), dimension(:,:,:), intent(in) :: f1,f2,f3
+!    real(wp), dimension(1:size(f1,1)), intent(in) :: dx1
+!    real(wp), dimension(1:size(f1,2)), intent(in) :: dx2
+!    real(wp), dimension(1:size(f1,3)), intent(in) :: dx3
 !
 !    integer :: ix1,ix2,ix3,lx1,lx2,lx3
 !
-!    real(8), dimension(1:size(f1,1),1:size(f1,2),1:size(f1,3)) :: curl3D1
+!    real(wp), dimension(1:size(f1,1),1:size(f1,2),1:size(f1,3)) :: curl3D1
 !
 !    lx1=size(f1,1)
 !    lx2=size(f1,2)
@@ -882,14 +881,14 @@
 !    !-------ARE THE SIGNS RIGHT?
 !    !------------------------------------------------------------
 !
-!    real(8), dimension(:,:,:), intent(in) :: f1,f2,f3
-!    real(8), dimension(1:size(f1,1)), intent(in) :: dx1
-!    real(8), dimension(1:size(f1,2)), intent(in) :: dx2
-!    real(8), dimension(1:size(f1,3)), intent(in) :: dx3
+!    real(wp), dimension(:,:,:), intent(in) :: f1,f2,f3
+!    real(wp), dimension(1:size(f1,1)), intent(in) :: dx1
+!    real(wp), dimension(1:size(f1,2)), intent(in) :: dx2
+!    real(wp), dimension(1:size(f1,3)), intent(in) :: dx3
 !
 !    integer :: ix1,ix2,ix3,lx1,lx2,lx3
 !
-!    real(8), dimension(1:size(f1,1),1:size(f1,2),1:size(f1,3)) :: curl3D2
+!    real(wp), dimension(1:size(f1,1),1:size(f1,2),1:size(f1,3)) :: curl3D2
 !
 !    lx1=size(f1,1)
 !    lx2=size(f1,2)
@@ -928,14 +927,14 @@
 !    !-------THE F3 COMPONENT AND DIFF COULD BE OMITTED.
 !    !------------------------------------------------------------
 !
-!    real(8), dimension(:,:,:), intent(in) :: f1,f2,f3
-!    real(8), dimension(1:size(f1,1)), intent(in) :: dx1
-!    real(8), dimension(1:size(f1,2)), intent(in) :: dx2
-!    real(8), dimension(1:size(f1,3)), intent(in) :: dx3
+!    real(wp), dimension(:,:,:), intent(in) :: f1,f2,f3
+!    real(wp), dimension(1:size(f1,1)), intent(in) :: dx1
+!    real(wp), dimension(1:size(f1,2)), intent(in) :: dx2
+!    real(wp), dimension(1:size(f1,3)), intent(in) :: dx3
 !
 !    integer :: ix1,ix2,ix3,lx1,lx2,lx3
 !
-!    real(8), dimension(1:size(f1,1),1:size(f1,2),1:size(f1,3)) :: curl3D3
+!    real(wp), dimension(1:size(f1,1),1:size(f1,2),1:size(f1,3)) :: curl3D3
 !
 !    lx1=size(f1,1)
 !    lx2=size(f1,2)
@@ -963,150 +962,5 @@
 !    end if
 !
 !  end function curl3D3
-=======
-  function curl3D1(f1,f2,f3,dx1,dx2,dx3)
-
-    !------------------------------------------------------------
-    !-------COMPUTE A 3D CURL, X1 COMPONENT.  IT IS EXPECTED THAT 
-    !-------GHOST CELLS WILL HAVE BEEN TRIMMED FROM ARRAYS BEFORE
-    !-------THEY ARE PASSED INTO THIS ROUTINE.  DX(I) IS PRESUMED
-    !-------TO BE THE *BACKWARD* DIFFERENCE AT POINT I.
-    !-------
-    !-------THE F1 COMPONENT AND DIFF COULD BE OMITTED.
-    !------------------------------------------------------------
-
-    real(wp), dimension(:,:,:), intent(in) :: f1,f2,f3
-    real(wp), dimension(1:size(f1,1)), intent(in) :: dx1
-    real(wp), dimension(1:size(f1,2)), intent(in) :: dx2
-    real(wp), dimension(1:size(f1,3)), intent(in) :: dx3
-
-    integer :: ix1,ix2,ix3,lx1,lx2,lx3
-
-    real(wp), dimension(1:size(f1,1),1:size(f1,2),1:size(f1,3)) :: curl3D1
-
-    lx1=size(f1,1)
-    lx2=size(f1,2)
-    lx3=size(f1,3)
-
-    if (lx2>1) then
-      do ix3=1,lx3
-        do ix1=1,lx1
-          curl3D1(ix1,1,ix3)=(f3(ix1,2,ix3)-f3(ix1,1,ix3))/dx2(2)   !fwd diff
-          curl3D1(ix1,2:lx2-1,ix3)=(f3(ix1,3:lx2,ix3)-f3(ix1,1:lx2-2,ix3)) &
-                                       /(dx2(3:lx2)+dx2(2:lx2-1))
-          curl3D1(ix1,lx2,ix3)=(f3(ix1,lx2,ix3)-f3(ix1,lx2-1,ix3))/dx2(lx2)    !bwd diff
-        end do
-      end do
-    else
-      curl3D1=0d0
-    end if
-
-    do ix2=1,lx2
-      do ix1=1,lx1
-        curl3D1(ix1,ix2,1)=curl3D1(ix1,ix2,1)-(f2(ix1,ix2,2)-f2(ix1,ix2,1))/dx3(2)
-        curl3D1(ix1,ix2,2:lx3-1)=curl3D1(ix1,ix2,2:lx3-1)- &
-                                 (f2(ix1,ix2,3:lx3)-f2(ix1,ix2,1:lx3-2)) &
-                                     /(dx3(3:lx3)+dx3(2:lx3-1))
-        curl3D1(ix1,ix2,lx3)=curl3D1(ix1,ix2,lx3)-(f2(ix1,ix2,lx3)-f2(ix1,ix2,lx3-1))/dx3(lx3)
-      end do
-    end do
-
-  end function curl3D1
-
-
-  function curl3D2(f1,f2,f3,dx1,dx2,dx3)
-
-    !------------------------------------------------------------
-    !-------COMPUTE A 3D CURL, X2 COMPONENT.  IT IS EXPECTED THAT 
-    !-------GHOST CELLS WILL HAVE BEEN TRIMMED FROM ARRAYS BEFORE
-    !-------THEY ARE PASSED INTO THIS ROUTINE.  DX(I) IS PRESUMED
-    !-------TO BE THE *BACKWARD* DIFFERENCE AT POINT I
-    !-------
-    !-------THE F2 COMPONENT AND DIFF COULD BE OMITTED.
-    !-------ARE THE SIGNS RIGHT?
-    !------------------------------------------------------------
-
-    real(wp), dimension(:,:,:), intent(in) :: f1,f2,f3
-    real(wp), dimension(1:size(f1,1)), intent(in) :: dx1
-    real(wp), dimension(1:size(f1,2)), intent(in) :: dx2
-    real(wp), dimension(1:size(f1,3)), intent(in) :: dx3
-
-    integer :: ix1,ix2,ix3,lx1,lx2,lx3
-
-    real(wp), dimension(1:size(f1,1),1:size(f1,2),1:size(f1,3)) :: curl3D2
-
-    lx1=size(f1,1)
-    lx2=size(f1,2)
-    lx3=size(f1,3)
-
-    do ix2=1,lx2
-      do ix1=1,lx1
-        curl3D2(1,ix2,ix3)=(f3(2,ix2,ix3)-f3(1,ix2,ix3))/dx1(2)   !fwd diff
-        curl3D2(2:lx1-1,ix2,ix3)=(f3(3:lx1,ix2,ix3)-f3(1:lx1-2,ix2,ix3)) &
-                                     /(dx1(3:lx1)+dx1(2:lx1-1))
-        curl3D2(lx1,ix2,ix3)=(f3(lx1,ix2,ix3)-f3(lx1-1,ix2,ix3))/dx1(lx1)    !bwd diff
-      end do
-    end do
-
-    do ix2=1,lx2
-      do ix1=1,lx1
-        curl3D2(ix1,ix2,1)=curl3D2(ix1,ix2,1)-(f1(ix1,ix2,2)-f1(ix1,ix2,1))/dx3(2)
-        curl3D2(ix1,ix2,2:lx3-1)=curl3D2(ix1,ix2,2:lx3-1)- &
-                                 (f1(ix1,ix2,3:lx3)-f1(ix1,ix2,1:lx3-2)) &
-                                     /(dx3(3:lx3)+dx3(2:lx3-1))
-        curl3D2(ix1,ix2,lx3)=curl3D2(ix1,ix2,lx3)-(f1(ix1,ix2,lx3)-f1(ix1,ix2,lx3-1))/dx3(lx3)
-      end do
-    end do
-
-  end function curl3D2
-
-
-  function curl3D3(f1,f2,f3,dx1,dx2,dx3)
-
-    !------------------------------------------------------------
-    !-------COMPUTE A 3D CURL, X3 COMPONENT.  IT IS EXPECTED THAT 
-    !-------GHOST CELLS WILL HAVE BEEN TRIMMED FROM ARRAYS BEFORE
-    !-------THEY ARE PASSED INTO THIS ROUTINE.  DX(I) IS PRESUMED
-    !-------TO BE THE *BACKWARD* DIFFERENCE AT POINT I
-    !-------
-    !-------THE F3 COMPONENT AND DIFF COULD BE OMITTED.
-    !------------------------------------------------------------
-
-    real(wp), dimension(:,:,:), intent(in) :: f1,f2,f3
-    real(wp), dimension(1:size(f1,1)), intent(in) :: dx1
-    real(wp), dimension(1:size(f1,2)), intent(in) :: dx2
-    real(wp), dimension(1:size(f1,3)), intent(in) :: dx3
-
-    integer :: ix1,ix2,ix3,lx1,lx2,lx3
-
-    real(wp), dimension(1:size(f1,1),1:size(f1,2),1:size(f1,3)) :: curl3D3
-
-    lx1=size(f1,1)
-    lx2=size(f1,2)
-    lx3=size(f1,3)
-
-    do ix2=1,lx2
-      do ix1=1,lx1
-        curl3D3(1,ix2,ix3)=(f2(2,ix2,ix3)-f2(1,ix2,ix3))/dx1(2)   !fwd diff
-        curl3D3(2:lx1-1,ix2,ix3)=(f2(3:lx1,ix2,ix3)-f2(1:lx1-2,ix2,ix3)) &
-                                     /(dx1(3:lx1)+dx1(2:lx1-1))
-        curl3D3(lx1,ix2,ix3)=(f2(lx1,ix2,ix3)-f2(lx1-1,ix2,ix3))/dx1(lx1)    !bwd diff
-      end do
-    end do
-
-    if (lx2>1) then
-      do ix3=1,lx3
-        do ix1=1,lx1
-          curl3D3(ix1,1,ix3)=curl3D3(ix1,1,ix3)-(f1(ix1,2,ix3)-f1(ix1,1,ix3))/dx2(2)   !fwd diff
-          curl3D3(ix1,2:lx2-1,ix3)=curl3D3(ix1,2:lx2-1,ix3)- &
-                                    (f1(ix1,3:lx2,ix3)-f1(ix1,1:lx2-2,ix3)) &
-                                       /(dx2(3:lx2)+dx2(2:lx2-1))
-          curl3D3(ix1,lx2,ix3)=curl3D3(ix1,lx2,ix3)-(f1(ix1,lx2,ix3)-f1(ix1,lx2-1,ix3))/dx2(lx2)    !bwd diff
-        end do
-      end do
-    end if
-
-  end function curl3D3
->>>>>>> 0d870c53
 
 end module calculus
