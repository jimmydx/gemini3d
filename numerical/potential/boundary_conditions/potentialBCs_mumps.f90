--- conflicted
+++ resolved
@@ -757,36 +757,35 @@
   end subroutine potentialBCs2D
 
 
-<<<<<<< HEAD
 !  subroutine potentialBCs2D_KHI(t,sig0all,x,Vminx1,Vmaxx1,Vminx2,Vmaxx2,Vminx3, &
 !                                          Vmaxx3,E01all,E02all,E03all,flagdirich)
 !
-!    real(8), intent(in) :: t
-!    real(8), dimension(:,:,:), intent(in) ::  sig0all
+!    real(wp), intent(in) :: t
+!    real(wp), dimension(:,:,:), intent(in) ::  sig0all
 !    type(curvmesh), intent(in) :: x
 !
-!    real(8), dimension(:,:), intent(out) :: Vminx1,Vmaxx1
-!    real(8), dimension(:,:), intent(out) :: Vminx2,Vmaxx2
-!    real(8), dimension(:,:), intent(out) :: Vminx3,Vmaxx3
-!    real(8), dimension(:,:,:), intent(out) :: E01all,E02all,E03all
+!    real(wp), dimension(:,:), intent(out) :: Vminx1,Vmaxx1
+!    real(wp), dimension(:,:), intent(out) :: Vminx2,Vmaxx2
+!    real(wp), dimension(:,:), intent(out) :: Vminx3,Vmaxx3
+!    real(wp), dimension(:,:,:), intent(out) :: E01all,E02all,E03all
 !    integer, intent(out) :: flagdirich
 !
-!    real(8), dimension(1:size(Vmaxx1,1),1:size(Vmaxx1,2)) :: Emaxx1    !pseudo-electric field
-!
-!    real(8) :: Phipk
+!    real(wp), dimension(1:size(Vmaxx1,1),1:size(Vmaxx1,2)) :: Emaxx1    !pseudo-electric field
+!
+!    real(wp) :: Phipk
 !    integer :: ix1,ix2,ix3    !grid sizes are borrow from grid module
 !    integer :: im
 !!    integer, parameter :: lmodes=8
-!    real(8) :: phase
-!    real(8), dimension(1:lx2) :: x3dev    !a little bit surprise we can use grid mod lx2 var as size...
-!    real(8) :: meanx2,sigx2,meanx3,sigx3,meant,sigt,sigcurv,x30amp,varc    !for setting background field
-!
-!    real(8), dimension(1:size(E01all,1),1:size(E01all,2),1:size(E01all,3)) ::  vel3    !x3 component of initial drift velocity
-!    real(8), dimension(1:size(E01all,2),1:size(E01all,3)) :: E2slab,Phislab
-!
-!    real(8), parameter :: v0=500d0
-!    real(8), parameter :: vn=500d0, voffset=100d0
-!    real(8), parameter :: B1val=-50000d-9    !must match grid structure avg. value
+!    real(wp) :: phase
+!    real(wp), dimension(1:lx2) :: x3dev    !a little bit surprise we can use grid mod lx2 var as size...
+!    real(wp) :: meanx2,sigx2,meanx3,sigx3,meant,sigt,sigcurv,x30amp,varc    !for setting background field
+!
+!    real(wp), dimension(1:size(E01all,1),1:size(E01all,2),1:size(E01all,3)) ::  vel3    !x3 component of initial drift velocity
+!    real(wp), dimension(1:size(E01all,2),1:size(E01all,3)) :: E2slab,Phislab
+!
+!    real(wp), parameter :: v0=500d0
+!    real(wp), parameter :: vn=500d0, voffset=100d0
+!    real(wp), parameter :: B1val=-50000d-9    !must match grid structure avg. value
 !
 !
 !    !CALCULATE/SET TOP BOUNDARY CONDITIONS
@@ -851,25 +850,25 @@
 !  subroutine potentialBCs2D_GDI(t,sig0all,x,Vminx1,Vmaxx1,Vminx2,Vmaxx2,Vminx3, &
 !                                          Vmaxx3,E01all,E02all,E03all,flagdirich)
 !
-!    real(8), intent(in) :: t
-!    real(8), dimension(:,:,:), intent(in) ::  sig0all
+!    real(wp), intent(in) :: t
+!    real(wp), dimension(:,:,:), intent(in) ::  sig0all
 !    type(curvmesh), intent(in) :: x
 !
-!    real(8), dimension(:,:), intent(out) :: Vminx1,Vmaxx1
-!    real(8), dimension(:,:), intent(out) :: Vminx2,Vmaxx2
-!    real(8), dimension(:,:), intent(out) :: Vminx3,Vmaxx3
-!    real(8), dimension(:,:,:), intent(out) :: E01all,E02all,E03all
+!    real(wp), dimension(:,:), intent(out) :: Vminx1,Vmaxx1
+!    real(wp), dimension(:,:), intent(out) :: Vminx2,Vmaxx2
+!    real(wp), dimension(:,:), intent(out) :: Vminx3,Vmaxx3
+!    real(wp), dimension(:,:,:), intent(out) :: E01all,E02all,E03all
 !    integer, intent(out) :: flagdirich
 !
-!    real(8), dimension(1:size(Vmaxx1,1),1:size(Vmaxx1,2)) :: Emaxx1    !pseudo-electric field
-!
-!    real(8) :: Phipk
+!    real(wp), dimension(1:size(Vmaxx1,1),1:size(Vmaxx1,2)) :: Emaxx1    !pseudo-electric field
+!
+!    real(wp) :: Phipk
 !    integer :: ix1,ix2,ix3    !grid sizes are borrow from grid module
 !    integer :: im
 !!    integer, parameter :: lmodes=8
-!    real(8) :: phase
-!    real(8), dimension(1:lx2) :: x3dev    !a little bit surprise we can use grid mod lx2 var as size...
-!    real(8) :: meanx2,sigx2,meanx3,sigx3,meant,sigt,sigcurv,x30amp,varc    !for setting background field
+!    real(wp) :: phase
+!    real(wp), dimension(1:lx2) :: x3dev    !a little bit surprise we can use grid mod lx2 var as size...
+!    real(wp) :: meanx2,sigx2,meanx3,sigx3,meant,sigt,sigcurv,x30amp,varc    !for setting background field
 !
 !
 !    !SIZES
@@ -929,21 +928,21 @@
 !    use phys_consts
 !
 !    implicit none
-!    real(8), intent(in) :: t
-!    real(8), dimension(:,:,:), intent(in) ::  sig0all
+!    real(wp), intent(in) :: t
+!    real(wp), dimension(:,:,:), intent(in) ::  sig0all
 !    type(curvmesh), intent(in) :: x
 !
-!    real(8), dimension(:,:), intent(out), target :: Vminx1,Vmaxx1
-!    real(8), dimension(:,:), intent(out) :: Vminx2,Vmaxx2
-!    real(8), dimension(:,:), intent(out) :: Vminx3,Vmaxx3
-!    real(8), dimension(:,:,:), intent(out) :: E01all,E02all,E03all
+!    real(wp), dimension(:,:), intent(out), target :: Vminx1,Vmaxx1
+!    real(wp), dimension(:,:), intent(out) :: Vminx2,Vmaxx2
+!    real(wp), dimension(:,:), intent(out) :: Vminx3,Vmaxx3
+!    real(wp), dimension(:,:,:), intent(out) :: E01all,E02all,E03all
 !    integer, intent(out) :: flagdirich
 !
-!    real(8) :: Jpk
+!    real(wp) :: Jpk
 !    integer :: ix1,ix2,ix3,lx1,lx2,lx3all
-!    real(8) :: meanx2,sigx2,meanx3,sigx3,meant,sigt,sigcurv,x30amp,varc,x2enve    !for setting background field
-!
-!    real(8), dimension(:,:), pointer :: Vtopalt,Vbotalt
+!    real(wp) :: meanx2,sigx2,meanx3,sigx3,meant,sigt,sigcurv,x30amp,varc,x2enve    !for setting background field
+!
+!    real(wp), dimension(:,:), pointer :: Vtopalt,Vbotalt
 !
 !
 !    !SIZES
@@ -1024,21 +1023,21 @@
 !    use phys_consts
 !
 !    implicit none
-!    real(8), intent(in) :: t
-!    real(8), dimension(:,:,:), intent(in) ::  sig0all
+!    real(wp), intent(in) :: t
+!    real(wp), dimension(:,:,:), intent(in) ::  sig0all
 !    type(curvmesh), intent(in) :: x
 !
-!    real(8), dimension(:,:), intent(out), target :: Vminx1,Vmaxx1
-!    real(8), dimension(:,:), intent(out) :: Vminx2,Vmaxx2
-!    real(8), dimension(:,:), intent(out) :: Vminx3,Vmaxx3
-!    real(8), dimension(:,:,:), intent(out) :: E01all,E02all,E03all
+!    real(wp), dimension(:,:), intent(out), target :: Vminx1,Vmaxx1
+!    real(wp), dimension(:,:), intent(out) :: Vminx2,Vmaxx2
+!    real(wp), dimension(:,:), intent(out) :: Vminx3,Vmaxx3
+!    real(wp), dimension(:,:,:), intent(out) :: E01all,E02all,E03all
 !    integer, intent(out) :: flagdirich
 !
-!    real(8) :: Jpk
+!    real(wp) :: Jpk
 !    integer :: ix1,ix2,ix3,lx1,lx2,lx3all
-!    real(8) :: meanx2,sigx2,meanx3,sigx3,meant,sigt,sigcurv,x30amp,varc,x2enve    !for setting background field
-!
-!    real(8), dimension(:,:), pointer :: Vtopalt,Vbotalt
+!    real(wp) :: meanx2,sigx2,meanx3,sigx3,meant,sigt,sigcurv,x30amp,varc,x2enve    !for setting background field
+!
+!    real(wp), dimension(:,:), pointer :: Vtopalt,Vbotalt
 !
 !
 !    !SIZES
@@ -1110,27 +1109,27 @@
 !
 !    !THIS IS A SIMPLE GAUSSIAN POTENTIAL PERTURBATION (IN X1,X2,X3 SPAE)
 !
-!    real(8), intent(in) :: t
-!    real(8), dimension(:,:,:), intent(in) ::  sig0all
+!    real(wp), intent(in) :: t
+!    real(wp), dimension(:,:,:), intent(in) ::  sig0all
 !    type(curvmesh), intent(in) :: x
 !
-!    real(8), dimension(:,:), intent(out), target :: Vminx1,Vmaxx1
-!    real(8), dimension(:,:), intent(out) :: Vminx2,Vmaxx2
-!    real(8), dimension(:,:), intent(out) :: Vminx3,Vmaxx3
-!    real(8), dimension(:,:,:), intent(out) :: E01all,E02all,E03all
+!    real(wp), dimension(:,:), intent(out), target :: Vminx1,Vmaxx1
+!    real(wp), dimension(:,:), intent(out) :: Vminx2,Vmaxx2
+!    real(wp), dimension(:,:), intent(out) :: Vminx3,Vmaxx3
+!    real(wp), dimension(:,:,:), intent(out) :: E01all,E02all,E03all
 !    integer, intent(out) :: flagdirich
 !
-!    real(8), dimension(1:size(Vmaxx1,1),1:size(Vmaxx1,2)) :: Emaxx1    !pseudo-electric field
-!
-!    real(8) :: Phipk
+!    real(wp), dimension(1:size(Vmaxx1,1),1:size(Vmaxx1,2)) :: Emaxx1    !pseudo-electric field
+!
+!    real(wp) :: Phipk
 !    integer :: ix1,ix2,ix3    !grid sizes are borrow from grid module
 !    integer :: im
 !!    integer, parameter :: lmodes=8
-!    real(8) :: phase
-!    real(8), dimension(1:lx2) :: x3dev    !a little bit surprise we can use grid mod lx2 var as size...
-!    real(8) :: meanx2,sigx2,meanx3,sigx3,meant,sigt,sigcurv,x30amp,varc    !for setting background field
-!
-!    real(8), dimension(:,:), pointer :: Vtopalt,Vbotalt
+!    real(wp) :: phase
+!    real(wp), dimension(1:lx2) :: x3dev    !a little bit surprise we can use grid mod lx2 var as size...
+!    real(wp) :: meanx2,sigx2,meanx3,sigx3,meant,sigt,sigcurv,x30amp,varc    !for setting background field
+!
+!    real(wp), dimension(:,:), pointer :: Vtopalt,Vbotalt
 !
 !
 !    !CALCULATE/SET TOP BOUNDARY CONDITIONS
@@ -1181,27 +1180,27 @@
 !
 !    !THIS IS A SIMPLE GAUSSIAN POTENTIAL PERTURBATION (IN X1,X2,X3 SPAE)
 !
-!    real(8), intent(in) :: t
-!    real(8), dimension(:,:,:), intent(in) ::  sig0all
+!    real(wp), intent(in) :: t
+!    real(wp), dimension(:,:,:), intent(in) ::  sig0all
 !    type(curvmesh), intent(in) :: x
 !
-!    real(8), dimension(:,:), intent(out), target :: Vminx1,Vmaxx1
-!    real(8), dimension(:,:), intent(out) :: Vminx2,Vmaxx2
-!    real(8), dimension(:,:), intent(out) :: Vminx3,Vmaxx3
-!    real(8), dimension(:,:,:), intent(out) :: E01all,E02all,E03all
+!    real(wp), dimension(:,:), intent(out), target :: Vminx1,Vmaxx1
+!    real(wp), dimension(:,:), intent(out) :: Vminx2,Vmaxx2
+!    real(wp), dimension(:,:), intent(out) :: Vminx3,Vmaxx3
+!    real(wp), dimension(:,:,:), intent(out) :: E01all,E02all,E03all
 !    integer, intent(out) :: flagdirich
 !
-!    real(8), dimension(1:size(Vmaxx1,1),1:size(Vmaxx1,2)) :: Emaxx1    !pseudo-electric field
-!
-!    real(8) :: Phipk
+!    real(wp), dimension(1:size(Vmaxx1,1),1:size(Vmaxx1,2)) :: Emaxx1    !pseudo-electric field
+!
+!    real(wp) :: Phipk
 !    integer :: ix1,ix2,ix3    !grid sizes are borrow from grid module
 !    integer :: im
 !!    integer, parameter :: lmodes=8
-!    real(8) :: phase
-!    real(8), dimension(1:lx2) :: x3dev    !a little bit surprise we can use grid mod lx2 var as size...
-!    real(8) :: meanx2,sigx2,meanx3,sigx3,meant,sigt,sigcurv,x30amp,varc    !for setting background field
-!
-!    real(8), dimension(:,:), pointer :: Vtopalt,Vbotalt
+!    real(wp) :: phase
+!    real(wp), dimension(1:lx2) :: x3dev    !a little bit surprise we can use grid mod lx2 var as size...
+!    real(wp) :: meanx2,sigx2,meanx3,sigx3,meant,sigt,sigcurv,x30amp,varc    !for setting background field
+!
+!    real(wp), dimension(:,:), pointer :: Vtopalt,Vbotalt
 !
 !
 !    !CALCULATE/SET TOP BOUNDARY CONDITIONS
@@ -1264,25 +1263,25 @@
 !
 !    !THIS IS A SIMPLE GAUSSIAN POTENTIAL PERTURBATION (IN X1,X2,X3 SPAE)
 !
-!    real(8), intent(in) :: t
-!    real(8), dimension(:,:,:), intent(in) ::  sig0all
+!    real(wp), intent(in) :: t
+!    real(wp), dimension(:,:,:), intent(in) ::  sig0all
 !    type(curvmesh), intent(in) :: x
 !
-!    real(8), dimension(:,:), intent(out) :: Vminx1,Vmaxx1
-!    real(8), dimension(:,:), intent(out) :: Vminx2,Vmaxx2
-!    real(8), dimension(:,:), intent(out) :: Vminx3,Vmaxx3
-!    real(8), dimension(:,:,:), intent(out) :: E01all,E02all,E03all
+!    real(wp), dimension(:,:), intent(out) :: Vminx1,Vmaxx1
+!    real(wp), dimension(:,:), intent(out) :: Vminx2,Vmaxx2
+!    real(wp), dimension(:,:), intent(out) :: Vminx3,Vmaxx3
+!    real(wp), dimension(:,:,:), intent(out) :: E01all,E02all,E03all
 !    integer, intent(out) :: flagdirich
 !
-!    real(8), dimension(1:size(Vmaxx1,1),1:size(Vmaxx1,2)) :: Emaxx1    !pseudo-electric field
-!
-!    real(8) :: Phipk
+!    real(wp), dimension(1:size(Vmaxx1,1),1:size(Vmaxx1,2)) :: Emaxx1    !pseudo-electric field
+!
+!    real(wp) :: Phipk
 !    integer :: ix1,ix2,ix3    !grid sizes are borrow from grid module
 !    integer :: im
 !!    integer, parameter :: lmodes=8
-!    real(8) :: phase
-!    real(8), dimension(1:lx2) :: x3dev    !a little bit surprise we can use grid mod lx2 var as size...
-!    real(8) :: meanx2,sigx2,meanx3,sigx3,meant,sigt,sigcurv,x30amp,varc    !for setting background field
+!    real(wp) :: phase
+!    real(wp), dimension(1:lx2) :: x3dev    !a little bit surprise we can use grid mod lx2 var as size...
+!    real(wp) :: meanx2,sigx2,meanx3,sigx3,meant,sigt,sigcurv,x30amp,varc    !for setting background field
 !
 !
 !    !CALCULATE/SET TOP BOUNDARY CONDITIONS
@@ -1336,27 +1335,27 @@
 !
 !    !THIS IS A SIMPLE GAUSSIAN POTENTIAL PERTURBATION (IN X1,X2,X3 SPAE)
 !
-!    real(8), intent(in) :: t
-!    real(8), dimension(:,:,:), intent(in) ::  sig0all
+!    real(wp), intent(in) :: t
+!    real(wp), dimension(:,:,:), intent(in) ::  sig0all
 !    type(curvmesh), intent(in) :: x
 !
-!    real(8), dimension(:,:), intent(out), target :: Vminx1,Vmaxx1
-!    real(8), dimension(:,:), intent(out) :: Vminx2,Vmaxx2
-!    real(8), dimension(:,:), intent(out) :: Vminx3,Vmaxx3
-!    real(8), dimension(:,:,:), intent(out) :: E01all,E02all,E03all
+!    real(wp), dimension(:,:), intent(out), target :: Vminx1,Vmaxx1
+!    real(wp), dimension(:,:), intent(out) :: Vminx2,Vmaxx2
+!    real(wp), dimension(:,:), intent(out) :: Vminx3,Vmaxx3
+!    real(wp), dimension(:,:,:), intent(out) :: E01all,E02all,E03all
 !    integer, intent(out) :: flagdirich
 !
-!    real(8), dimension(1:size(Vmaxx1,1),1:size(Vmaxx1,2)) :: Emaxx1    !pseudo-electric field
-!
-!    real(8) :: Phipk
+!    real(wp), dimension(1:size(Vmaxx1,1),1:size(Vmaxx1,2)) :: Emaxx1    !pseudo-electric field
+!
+!    real(wp) :: Phipk
 !    integer :: ix1,ix2,ix3    !grid sizes are borrow from grid module
 !    integer :: im
 !!    integer, parameter :: lmodes=8
-!    real(8) :: phase
-!    real(8), dimension(1:lx2) :: x3dev    !a little bit surprise we can use grid mod lx2 var as size...
-!    real(8) :: meanx2,sigx2,meanx3,sigx3,meant,sigt,sigcurv,x30amp,varc    !for setting background field
-!
-!    real(8), dimension(:,:), pointer :: Vtopalt,Vbotalt
+!    real(wp) :: phase
+!    real(wp), dimension(1:lx2) :: x3dev    !a little bit surprise we can use grid mod lx2 var as size...
+!    real(wp) :: meanx2,sigx2,meanx3,sigx3,meant,sigt,sigcurv,x30amp,varc    !for setting background field
+!
+!    real(wp), dimension(:,:), pointer :: Vtopalt,Vbotalt
 !
 !
 !    !CALCULATE/SET TOP BOUNDARY CONDITIONS
@@ -1419,25 +1418,25 @@
 !
 !    !THIS IS A SIMPLE GAUSSIAN POTENTIAL PERTURBATION (IN X1,X2,X3 SPAE)
 !
-!    real(8), intent(in) :: t
-!    real(8), dimension(:,:,:), intent(in) ::  sig0all
+!    real(wp), intent(in) :: t
+!    real(wp), dimension(:,:,:), intent(in) ::  sig0all
 !    type(curvmesh), intent(in) :: x
 !
-!    real(8), dimension(:,:), intent(out) :: Vminx1,Vmaxx1
-!    real(8), dimension(:,:), intent(out) :: Vminx2,Vmaxx2
-!    real(8), dimension(:,:), intent(out) :: Vminx3,Vmaxx3
-!    real(8), dimension(:,:,:), intent(out) :: E01all,E02all,E03all
+!    real(wp), dimension(:,:), intent(out) :: Vminx1,Vmaxx1
+!    real(wp), dimension(:,:), intent(out) :: Vminx2,Vmaxx2
+!    real(wp), dimension(:,:), intent(out) :: Vminx3,Vmaxx3
+!    real(wp), dimension(:,:,:), intent(out) :: E01all,E02all,E03all
 !    integer, intent(out) :: flagdirich
 !
-!    real(8), dimension(1:size(Vmaxx1,1),1:size(Vmaxx1,2)) :: Emaxx1    !pseudo-electric field
-!
-!    real(8) :: Phipk
+!    real(wp), dimension(1:size(Vmaxx1,1),1:size(Vmaxx1,2)) :: Emaxx1    !pseudo-electric field
+!
+!    real(wp) :: Phipk
 !    integer :: ix1,ix2,ix3    !grid sizes are borrow from grid module
 !    integer :: im
 !!    integer, parameter :: lmodes=8
-!    real(8) :: phase
-!    real(8), dimension(1:lx2) :: x3dev    !a little bit surprise we can use grid mod lx2 var as size...
-!    real(8) :: meanx2,sigx2,meanx3,sigx3,meant,sigt,sigcurv,x30amp,varc    !for setting background field
+!    real(wp) :: phase
+!    real(wp), dimension(1:lx2) :: x3dev    !a little bit surprise we can use grid mod lx2 var as size...
+!    real(wp) :: meanx2,sigx2,meanx3,sigx3,meant,sigt,sigcurv,x30amp,varc    !for setting background field
 !
 !
 !    !CALCULATE/SET TOP BOUNDARY CONDITIONS
@@ -1490,25 +1489,25 @@
 !
 !    !THIS WAS USED FOR MY CAVITY-GDI GRL PAPER
 !
-!    real(8), intent(in) :: t
-!    real(8), dimension(:,:,:), intent(in) ::  sig0all
+!    real(wp), intent(in) :: t
+!    real(wp), dimension(:,:,:), intent(in) ::  sig0all
 !    type(curvmesh), intent(in) :: x
 !
-!    real(8), dimension(:,:), intent(out) :: Vminx1,Vmaxx1
-!    real(8), dimension(:,:), intent(out) :: Vminx2,Vmaxx2
-!    real(8), dimension(:,:), intent(out) :: Vminx3,Vmaxx3
-!    real(8), dimension(:,:,:), intent(out) :: E01all,E02all,E03all
+!    real(wp), dimension(:,:), intent(out) :: Vminx1,Vmaxx1
+!    real(wp), dimension(:,:), intent(out) :: Vminx2,Vmaxx2
+!    real(wp), dimension(:,:), intent(out) :: Vminx3,Vmaxx3
+!    real(wp), dimension(:,:,:), intent(out) :: E01all,E02all,E03all
 !    integer, intent(out) :: flagdirich
 !
-!    real(8), dimension(1:size(Vmaxx1,1),1:size(Vmaxx1,2)) :: Emaxx1    !pseudo-electric field
-!
-!    real(8) :: Phipk
+!    real(wp), dimension(1:size(Vmaxx1,1),1:size(Vmaxx1,2)) :: Emaxx1    !pseudo-electric field
+!
+!    real(wp) :: Phipk
 !    integer :: ix1,ix2,ix3    !grid sizes are borrow from grid module
 !    integer :: im
 !    integer, parameter :: lmodes=8
-!    real(8) :: phase
-!    real(8), dimension(1:lx2) :: x3dev    !a little bit surprise we can use grid mod lx2 var as size...
-!    real(8) :: meanx2,sigx2,meanx3,sigx3,meant,sigt,sigcurv,x30amp,varc    !for setting background field
+!    real(wp) :: phase
+!    real(wp), dimension(1:lx2) :: x3dev    !a little bit surprise we can use grid mod lx2 var as size...
+!    real(wp) :: meanx2,sigx2,meanx3,sigx3,meant,sigt,sigcurv,x30amp,varc    !for setting background field
 !
 !
 !    !SIZES
@@ -1526,775 +1525,6 @@
 !!    sigx3=40d3
 !!    sigx3=80d3
 !!    sigx3=60d3
-=======
-  subroutine potentialBCs2D_KHI(t,sig0all,x,Vminx1,Vmaxx1,Vminx2,Vmaxx2,Vminx3, &
-                                          Vmaxx3,E01all,E02all,E03all,flagdirich)
-
-    real(wp), intent(in) :: t
-    real(wp), dimension(:,:,:), intent(in) ::  sig0all
-    type(curvmesh), intent(in) :: x
-
-    real(wp), dimension(:,:), intent(out) :: Vminx1,Vmaxx1
-    real(wp), dimension(:,:), intent(out) :: Vminx2,Vmaxx2
-    real(wp), dimension(:,:), intent(out) :: Vminx3,Vmaxx3
-    real(wp), dimension(:,:,:), intent(out) :: E01all,E02all,E03all
-    integer, intent(out) :: flagdirich
-
-    real(wp), dimension(1:size(Vmaxx1,1),1:size(Vmaxx1,2)) :: Emaxx1    !pseudo-electric field
-
-    real(wp) :: Phipk
-    integer :: ix1,ix2,ix3    !grid sizes are borrow from grid module
-    integer :: im
-!    integer, parameter :: lmodes=8
-    real(wp) :: phase
-    real(wp), dimension(1:lx2) :: x3dev    !a little bit surprise we can use grid mod lx2 var as size...
-    real(wp) :: meanx2,sigx2,meanx3,sigx3,meant,sigt,sigcurv,x30amp,varc    !for setting background field
-
-    real(wp), dimension(1:size(E01all,1),1:size(E01all,2),1:size(E01all,3)) ::  vel3    !x3 component of initial drift velocity
-    real(wp), dimension(1:size(E01all,2),1:size(E01all,3)) :: E2slab,Phislab
-
-    real(wp), parameter :: v0=500d0
-    real(wp), parameter :: vn=500d0, voffset=100d0
-    real(wp), parameter :: B1val=-50000d-9    !must match grid structure avg. value
-
-
-    !CALCULATE/SET TOP BOUNDARY CONDITIONS
-    meanx3=0d0
-    sigx3=60d3
-    meanx2=0d0
-    sigx2=0.5d3
-    meant=900d0
-    sigt=450d0
-    sigcurv=450d3
-    x30amp=0.1d3    !original successful runs used 2d3, but it was very pronounced...
-    varc=0d0
-    Phipk=120d-3    !pk electric field, 100d-3 works well
-
-
-    !NO CURRENT THROUGH THE TOP BOUNDARY
-    flagdirich=0
-    Vmaxx1=0d0
-
-
-    !CONVERT FAC INTO POTENTIAL DERIVATIVE
-    write(*,*) 'At time:  ',t,'  Max current set to be:  ',maxval(pack(Vmaxx1,.true.))
-
-
-    !BOTTOM BOUNDARY IS ALWAYS ZERO CURRENT - SIDES ARE JUST GROUNDED
-    Vminx1=0d0
-    Vminx3=0d0     !these are actually not used if periodic is selected (and it should be for this type of simulation)
-    Vmaxx3=0d0     !also not used if we plan to do a simulation that includes perdiodic boundary conditions which are specified through the input config.dat file
-
-
-    !THE FOLLOWING LINES DUPLICATE CODE FROM THE ICS SUBROUTINE BELOW
-    !FILL IN VELOCITY FIELD (X3 COMP)
-    do ix3=1,lx3all
-      do ix1=1,lx1
-        vel3(ix1,:,ix3)=-v0*tanh(x%x2(1:lx2)/sigx2)+vn+voffset
-      end do
-    end do
-
-
-    !CONVERT TO ELECTRIC FIELD
-    E2slab=vel3(1,:,:)*B1val
-
-
-    !INTEGRATE TO PRODUCE A POTENTIAL OVER GRID
-    Phislab=integral2D1_curv_alt(E2slab,x,1,lx2)
-    do ix1=1,lx1
-      Vmaxx2(ix1,:)=Phislab(lx2,:)
-      Vminx2(ix1,:)=Phislab(1,:)
-    end do
-
-
-   
-    !COMPUTE SOURCE/FORCING TERMS FROM BACKGROUND FIELDS, ETC.
-    E01all=0d0
-    E02all=0d0
-    E03all=0d0
-
-
-  end subroutine potentialBCs2D_KHI
-
-
-  subroutine potentialBCs2D_GDI(t,sig0all,x,Vminx1,Vmaxx1,Vminx2,Vmaxx2,Vminx3, &
-                                          Vmaxx3,E01all,E02all,E03all,flagdirich)
-
-    real(wp), intent(in) :: t
-    real(wp), dimension(:,:,:), intent(in) ::  sig0all
-    type(curvmesh), intent(in) :: x
-
-    real(wp), dimension(:,:), intent(out) :: Vminx1,Vmaxx1
-    real(wp), dimension(:,:), intent(out) :: Vminx2,Vmaxx2
-    real(wp), dimension(:,:), intent(out) :: Vminx3,Vmaxx3
-    real(wp), dimension(:,:,:), intent(out) :: E01all,E02all,E03all
-    integer, intent(out) :: flagdirich
-
-    real(wp), dimension(1:size(Vmaxx1,1),1:size(Vmaxx1,2)) :: Emaxx1    !pseudo-electric field
-
-    real(wp) :: Phipk
-    integer :: ix1,ix2,ix3    !grid sizes are borrow from grid module
-    integer :: im
-!    integer, parameter :: lmodes=8
-    real(wp) :: phase
-    real(wp), dimension(1:lx2) :: x3dev    !a little bit surprise we can use grid mod lx2 var as size...
-    real(wp) :: meanx2,sigx2,meanx3,sigx3,meant,sigt,sigcurv,x30amp,varc    !for setting background field
-
-
-    !SIZES
-!    lx1=size(sig0all,1)
-!    lx2=size(sig0all,2)
-!    lx3all=size(sig0all,3)
-
-
-    !CALCULATE/SET TOP BOUNDARY CONDITIONS
-    meanx3=0d0
-    sigx3=60d3
-    meanx2=0d0
-    sigx2=50d3
-    meant=900d0
-    sigt=450d0
-    sigcurv=450d3
-    x30amp=0.1d3    !original successful runs used 2d3, but it was very pronounced...
-    varc=0d0
-
-    Phipk=120d-3    !pk electric field, 100d-3 works well
-
-
-    !NO CURRENT THROUGH THE TOP BOUNDARY
-    flagdirich=0
-    Vmaxx1=0d0
-
-
-    !CONVERT FAC INTO POTENTIAL DERIVATIVE
-    write(*,*) 'At time:  ',t,'  Max current set to be:  ',maxval(pack(Vmaxx1,.true.))
-
-
-    !BOTTOM BOUNDARY IS ALWAYS ZERO CURRENT - SIDES ARE JUST GROUNDED
-    Vminx1=0d0
-    Vminx2=0d0
-    Vmaxx2=0d0
-    Vminx3=0d0
-    Vmaxx3=0d0
-
-    
-    !COMPUTE SOURCE/FORCING TERMS FROM BACKGROUND FIELDS, ETC.
-    E01all=0d0
-    E02all=0d0
-    E03all=-25e-3
-
-  end subroutine potentialBCs2D_GDI
-
-
-  subroutine potentialBCs2D_3DPCarc2(t,sig0all,x, &
-                   Vminx1,Vmaxx1,Vminx2,Vmaxx2,Vminx3,Vmaxx3,E01all,E02all,E03all,flagdirich)
-
-    !------------------------------------------------------------
-    !-------POPULATES TOP BOUNDARY CONDITIONS FOR POTENTIAL AND
-    !-------SOURCE TERMS FROM BACKGROUND FIELDS, ETC.  THIS 
-    !-------PARTICULAR IMPLEMENTATION USES DIRICHLET CONDITIONS
-    !------------------------------------------------------------
-
-    use phys_consts
-
-    implicit none
-    real(wp), intent(in) :: t
-    real(wp), dimension(:,:,:), intent(in) ::  sig0all
-    type(curvmesh), intent(in) :: x
-
-    real(wp), dimension(:,:), intent(out), target :: Vminx1,Vmaxx1
-    real(wp), dimension(:,:), intent(out) :: Vminx2,Vmaxx2
-    real(wp), dimension(:,:), intent(out) :: Vminx3,Vmaxx3
-    real(wp), dimension(:,:,:), intent(out) :: E01all,E02all,E03all
-    integer, intent(out) :: flagdirich
-
-    real(wp) :: Jpk
-    integer :: ix1,ix2,ix3,lx1,lx2,lx3all
-    real(wp) :: meanx2,sigx2,meanx3,sigx3,meant,sigt,sigcurv,x30amp,varc,x2enve    !for setting background field
-
-    real(wp), dimension(:,:), pointer :: Vtopalt,Vbotalt
-
-
-    !SIZES
-    lx1=size(sig0all,1)
-    lx2=size(sig0all,2)
-    lx3all=size(sig0all,3)
-
-
-    !SET POINTERS FOR THIS TYPE OF GRID
-    if (gridflag/=2) then
-      write(*,*) '!!!Using inverted boundary conditions...'
-      Vtopalt=>Vminx1
-      Vbotalt=>Vmaxx1
-    else
-      write(*,*) '!!!Using non-inverted boundary conditions...'
-      Vtopalt=>Vmaxx1
-      Vbotalt=>Vminx1
-    end if
-
-
-    !CALCULATE/SET TOP BOUNDARY CONDITIONS
-    flagdirich=0
-
-    sigx2=150d3
-    meanx2=0d0
-    sigx3=25d3
-    meant=120d0
-    sigt=60d0
-    sigcurv=450d3
-    x30amp=0d3
-    varc=200d0
-    Jpk=0.875d-6
-
-
-    if (t<43200d0) then
-      do ix3=1,lx3all
-        do ix2=1,lx2
-          meanx3=-varc*meant+varc*t
-          Vtopalt(ix2,ix3)=(Jpk*exp(-(x%x3all(ix3)-(-sigx3+meanx3+x30amp*cos(2d0*pi/(sigx2/2d0)*x%x2(ix2)) ))**2/2d0/sigx3**2)- &
-                          Jpk*exp(-(x%x3all(ix3)-(sigx3+meanx3+x30amp*cos(2d0*pi/(sigx2/2d0)*x%x2(ix2)) ))**2/2d0/sigx3**2) )* &
-                              exp(-(x%x2(ix2)-meanx2)**4/2d0/sigx2**4)*exp(-(t-meant)**2/2d0/sigt**2)
-        end do
-      end do
-    else
-      Vtopalt=0d0
-    end if
-
-
-    !CONVERT FAC INTO POTENTIAL DERIVATIVE
-    write(*,*) 'Max FAC set to be:  ',maxval(pack(Vtopalt,.true.))
-
-
-    !BOTTOM BOUNDARY IS ALWAYS ZERO CURRENT - SIDES ARE EQUIPOTENTIAL WITH TOP EDGE
-    Vbotalt=0d0
-    Vminx2=0d0
-    Vmaxx2=0d0
-    Vminx3=0d0
-    Vmaxx3=0d0
-
-
-    !COMPUTE SOURCE/FORCING TERMS FROM BACKGROUND FIELDS, ETC.
-    E01all=0d0
-    E02all=10d-3
-    E03all=0d0
-
-  end subroutine potentialBCs2D_3DPCarc2
-
-
-  subroutine potentialBCs2D_3DPCarc(t,sig0all,x, &
-                   Vminx1,Vmaxx1,Vminx2,Vmaxx2,Vminx3,Vmaxx3,E01all,E02all,E03all,flagdirich)
-
-    !------------------------------------------------------------
-    !-------POPULATES TOP BOUNDARY CONDITIONS FOR POTENTIAL AND
-    !-------SOURCE TERMS FROM BACKGROUND FIELDS, ETC.  THIS 
-    !-------PARTICULAR IMPLEMENTATION USES DIRICHLET CONDITIONS
-    !------------------------------------------------------------
-
-    use phys_consts
-
-    implicit none
-    real(wp), intent(in) :: t
-    real(wp), dimension(:,:,:), intent(in) ::  sig0all
-    type(curvmesh), intent(in) :: x
-
-    real(wp), dimension(:,:), intent(out), target :: Vminx1,Vmaxx1
-    real(wp), dimension(:,:), intent(out) :: Vminx2,Vmaxx2
-    real(wp), dimension(:,:), intent(out) :: Vminx3,Vmaxx3
-    real(wp), dimension(:,:,:), intent(out) :: E01all,E02all,E03all
-    integer, intent(out) :: flagdirich
-
-    real(wp) :: Jpk
-    integer :: ix1,ix2,ix3,lx1,lx2,lx3all
-    real(wp) :: meanx2,sigx2,meanx3,sigx3,meant,sigt,sigcurv,x30amp,varc,x2enve    !for setting background field
-
-    real(wp), dimension(:,:), pointer :: Vtopalt,Vbotalt
-
-
-    !SIZES
-    lx1=size(sig0all,1)
-    lx2=size(sig0all,2)
-    lx3all=size(sig0all,3)
-
-
-    !SET POINTERS FOR THIS TYPE OF GRID
-    if (gridflag/=2) then
-      Vtopalt=>Vminx1
-      Vbotalt=>Vmaxx1
-    else
-      Vtopalt=>Vmaxx1
-      Vbotalt=>Vminx1
-    end if
-
-
-    !CALCULATE/SET TOP BOUNDARY CONDITIONS
-    flagdirich=0
-
-    sigx2=150d3
-    meanx2=0d0
-    sigx3=25d3
-    meant=900d0
-    sigt=450d0
-    sigcurv=450d3
-    x30amp=0d3
-    varc=200d0
-    Jpk=0.875d-6
-
-
-    if (t<43200d0) then
-      do ix3=1,lx3all
-        do ix2=1,lx2
-          meanx3=-varc*meant+varc*t
-          Vtopalt(ix2,ix3)=(Jpk*exp(-(x%x3all(ix3)-(-sigx3+meanx3+x30amp*cos(2d0*pi/(sigx2/2d0)*x%x2(ix2)) ))**2/2d0/sigx3**2)- &
-                          Jpk*exp(-(x%x3all(ix3)-(sigx3+meanx3+x30amp*cos(2d0*pi/(sigx2/2d0)*x%x2(ix2)) ))**2/2d0/sigx3**2) )* &
-                              exp(-(x%x2(ix2)-meanx2)**4/2d0/sigx2**4)*exp(-(t-meant)**2/2d0/sigt**2)
-        end do
-      end do
-    else
-      Vtopalt=0d0
-    end if
-
-
-    !CONVERT FAC INTO POTENTIAL DERIVATIVE
-    write(*,*) 'Max FAC set to be:  ',maxval(pack(Vtopalt,.true.))
-
-
-    !BOTTOM BOUNDARY IS ALWAYS ZERO CURRENT - SIDES ARE EQUIPOTENTIAL WITH TOP EDGE
-    Vbotalt=0d0
-    Vminx2=0d0
-    Vmaxx2=0d0
-    Vminx3=0d0
-    Vmaxx3=0d0
-
-
-    !COMPUTE SOURCE/FORCING TERMS FROM BACKGROUND FIELDS, ETC.
-    E01all=0d0
-    E02all=10d-3
-    E03all=0d0
-
-  end subroutine potentialBCs2D_3DPCarc
-
-
-  subroutine potentialBCs2D_curved_closed(t,sig0all,x,Vminx1,Vmaxx1,Vminx2,Vmaxx2,Vminx3, &
-                                          Vmaxx3,E01all,E02all,E03all,flagdirich)
-
-    !THIS IS A SIMPLE GAUSSIAN POTENTIAL PERTURBATION (IN X1,X2,X3 SPAE)
-
-    real(wp), intent(in) :: t
-    real(wp), dimension(:,:,:), intent(in) ::  sig0all
-    type(curvmesh), intent(in) :: x
-
-    real(wp), dimension(:,:), intent(out), target :: Vminx1,Vmaxx1
-    real(wp), dimension(:,:), intent(out) :: Vminx2,Vmaxx2
-    real(wp), dimension(:,:), intent(out) :: Vminx3,Vmaxx3
-    real(wp), dimension(:,:,:), intent(out) :: E01all,E02all,E03all
-    integer, intent(out) :: flagdirich
-
-    real(wp), dimension(1:size(Vmaxx1,1),1:size(Vmaxx1,2)) :: Emaxx1    !pseudo-electric field
-
-    real(wp) :: Phipk
-    integer :: ix1,ix2,ix3    !grid sizes are borrow from grid module
-    integer :: im
-!    integer, parameter :: lmodes=8
-    real(wp) :: phase
-    real(wp), dimension(1:lx2) :: x3dev    !a little bit surprise we can use grid mod lx2 var as size...
-    real(wp) :: meanx2,sigx2,meanx3,sigx3,meant,sigt,sigcurv,x30amp,varc    !for setting background field
-
-    real(wp), dimension(:,:), pointer :: Vtopalt,Vbotalt
-
-
-    !CALCULATE/SET TOP BOUNDARY CONDITIONS
-    sigx2=1d0/20d0*(x%x2(lx2)-x%x2(1))
-    meanx2=0.5d0*(x%x2(1)+x%x2(lx2))
-    sigx3=1d0/20d0*(x%x3all(lx3all)-x%x3all(1))    !this requires that all workers have a copy of x3all!!!!
-    meanx3=0.5d0*(x%x3all(1)+x%x3all(lx3all))
-
-    if (gridflag/=2) then
-      Vtopalt=>Vminx1
-      Vbotalt=>Vmaxx1
-    else
-      Vtopalt=>Vmaxx1
-      Vbotalt=>Vminx1
-    end if
-
-    Phipk=0d0      !pk current density
-    flagdirich=0    !Neumann conditions
-    do ix3=1,lx3all
-      do ix2=1,lx2
-        Vtopalt(ix2,ix3)=0d0
-      end do
-    end do
-
-
-    !SOME USER INFO
-    write(*,*) 'At time:  ',t,'  Max FAC set to be:  ',maxval(pack(abs(Vtopalt),.true.))
-
-
-    !BOTTOM BOUNDARY IS ALWAYS ZERO CURRENT - SIDES ARE JUST GROUNDED
-    Vbotalt=0d0   !since we need to have no current through bottom boundary
-    Vminx2=0d0
-    Vmaxx2=0d0
-    Vminx3=0d0
-    Vmaxx3=0d0
-
-
-    !COMPUTE SOURCE/FORCING TERMS FROM BACKGROUND FIELDS, ETC.
-    E01all=0d0
-    E02all=0d0
-    E03all=0d0
-
-  end subroutine potentialBCs2D_curved_closed
-
-
-  subroutine potentialBCs2D_zeroends3D(t,sig0all,x,Vminx1,Vmaxx1,Vminx2,Vmaxx2,Vminx3, &
-                                          Vmaxx3,E01all,E02all,E03all,flagdirich)
-
-    !THIS IS A SIMPLE GAUSSIAN POTENTIAL PERTURBATION (IN X1,X2,X3 SPAE)
-
-    real(wp), intent(in) :: t
-    real(wp), dimension(:,:,:), intent(in) ::  sig0all
-    type(curvmesh), intent(in) :: x
-
-    real(wp), dimension(:,:), intent(out), target :: Vminx1,Vmaxx1
-    real(wp), dimension(:,:), intent(out) :: Vminx2,Vmaxx2
-    real(wp), dimension(:,:), intent(out) :: Vminx3,Vmaxx3
-    real(wp), dimension(:,:,:), intent(out) :: E01all,E02all,E03all
-    integer, intent(out) :: flagdirich
-
-    real(wp), dimension(1:size(Vmaxx1,1),1:size(Vmaxx1,2)) :: Emaxx1    !pseudo-electric field
-
-    real(wp) :: Phipk
-    integer :: ix1,ix2,ix3    !grid sizes are borrow from grid module
-    integer :: im
-!    integer, parameter :: lmodes=8
-    real(wp) :: phase
-    real(wp), dimension(1:lx2) :: x3dev    !a little bit surprise we can use grid mod lx2 var as size...
-    real(wp) :: meanx2,sigx2,meanx3,sigx3,meant,sigt,sigcurv,x30amp,varc    !for setting background field
-
-    real(wp), dimension(:,:), pointer :: Vtopalt,Vbotalt
-
-
-    !CALCULATE/SET TOP BOUNDARY CONDITIONS
-    sigx2=1d0/20d0*(x%x2(lx2)-x%x2(1))
-    meanx2=0.5d0*(x%x2(1)+x%x2(lx2))
-    sigx3=1d0/20d0*(x%x3all(lx3all)-x%x3all(1))    !this requires that all workers have a copy of x3all!!!!
-    meanx3=0.5d0*(x%x3all(1)+x%x3all(lx3all))
-
-    if (gridflag/=2) then
-      Vtopalt=>Vminx1
-      Vbotalt=>Vmaxx1
-    else
-      Vtopalt=>Vmaxx1
-      Vbotalt=>Vminx1
-    end if
-
-    Phipk=0d0      !pk current density
-    flagdirich=0    !Neumann conditions
-
-    if (t>1d0) then
-      do ix3=1,lx3all
-        do ix2=1,lx2
-          Vtopalt(ix2,ix3)=Phipk*(exp(-(x%x3all(ix3)-meanx3-sigx3)**2/2d0/sigx3**2)* &
-                                 exp(-(x%x2(ix2)-meanx2)**2/2d0/sigx2**2) - &
-                                 exp(-(x%x3all(ix3)-meanx3+sigx3)**2/2d0/sigx3**2)* &
-                                 exp(-(x%x2(ix2)-meanx2)**2/2d0/sigx2**2))       !note that program always assumes the potential BC for Dirichlet conditions to be stored in Vmaxx1
-        end do
-      end do
-    else
-      do ix3=1,lx3all
-        do ix2=1,lx2
-          Vtopalt(ix2,ix3)=0d0
-        end do
-      end do
-    end if
-
-
-    !SOME USER INFO
-    write(*,*) 'At time:  ',t,'  Max FAC set to be:  ',maxval(pack(abs(Vtopalt),.true.))
-
-
-    !BOTTOM BOUNDARY IS ALWAYS ZERO CURRENT - SIDES ARE JUST GROUNDED
-    Vbotalt=0d0   !since we need to have no current through bottom boundary
-    Vminx2=0d0
-    Vmaxx2=0d0
-    Vminx3=0d0
-    Vmaxx3=0d0
-
-
-    !COMPUTE SOURCE/FORCING TERMS FROM BACKGROUND FIELDS, ETC.
-    E01all=0d0
-    E02all=0d0
-    E03all=0d0
-
-  end subroutine potentialBCs2D_zeroends3D
-
-
-  subroutine potentialBCs2D_zeropotends(t,sig0all,x,Vminx1,Vmaxx1,Vminx2,Vmaxx2,Vminx3, &
-                                          Vmaxx3,E01all,E02all,E03all,flagdirich)
-
-    !THIS IS A SIMPLE GAUSSIAN POTENTIAL PERTURBATION (IN X1,X2,X3 SPAE)
-
-    real(wp), intent(in) :: t
-    real(wp), dimension(:,:,:), intent(in) ::  sig0all
-    type(curvmesh), intent(in) :: x
-
-    real(wp), dimension(:,:), intent(out) :: Vminx1,Vmaxx1
-    real(wp), dimension(:,:), intent(out) :: Vminx2,Vmaxx2
-    real(wp), dimension(:,:), intent(out) :: Vminx3,Vmaxx3
-    real(wp), dimension(:,:,:), intent(out) :: E01all,E02all,E03all
-    integer, intent(out) :: flagdirich
-
-    real(wp), dimension(1:size(Vmaxx1,1),1:size(Vmaxx1,2)) :: Emaxx1    !pseudo-electric field
-
-    real(wp) :: Phipk
-    integer :: ix1,ix2,ix3    !grid sizes are borrow from grid module
-    integer :: im
-!    integer, parameter :: lmodes=8
-    real(wp) :: phase
-    real(wp), dimension(1:lx2) :: x3dev    !a little bit surprise we can use grid mod lx2 var as size...
-    real(wp) :: meanx2,sigx2,meanx3,sigx3,meant,sigt,sigcurv,x30amp,varc    !for setting background field
-
-
-    !CALCULATE/SET TOP BOUNDARY CONDITIONS
-    sigx2=1d0/10d0*(x%x2(lx2)-x%x2(1))
-    meanx2=0.5d0*(x%x2(1)+x%x2(lx2))
-    sigx3=1d0/10d0*(x%x3all(lx3all)-x%x3all(1))    !this requires that all workers have a copy of x3all!!!!
-    meanx3=0.5d0*(x%x3all(1)+x%x3all(lx3all))
-
-    !Phipk=0.20d4    !pk potential, ?????  works well
-    Phipk=0d0
-    flagdirich=1
-
-    if (t>1d0) then
-      do ix3=1,lx3all
-        do ix2=1,lx2
-          Vmaxx1(ix2,ix3)=Phipk*exp(-(x%x3all(ix3)-meanx3)**2/2d0/sigx3**2)* &
-                                 exp(-(x%x2(ix2)-meanx2)**2/2d0/sigx2**2)       !note that program always assumes the potential BC for Dirichlet conditions to be stored in Vmaxx1
-        end do
-      end do
-    else
-      do ix3=1,lx3all
-        do ix2=1,lx2
-          Vmaxx1(ix2,ix3)=0d0
-        end do
-      end do
-    end if
-
-
-    !SOME USER INFO
-    write(*,*) 'At time:  ',t,'  Max potential set to be:  ',maxval(pack(abs(Vmaxx1),.true.))
-
-
-    !BOTTOM BOUNDARY IS ALWAYS ZERO CURRENT - SIDES ARE JUST GROUNDED
-    Vminx1=Vmaxx1   !since we are using Dirichlet conditions, we assume EFL
-    Vminx2=0d0
-    Vmaxx2=0d0
-    Vminx3=0d0
-    Vmaxx3=0d0
-
-    
-    !COMPUTE SOURCE/FORCING TERMS FROM BACKGROUND FIELDS, ETC.
-    E01all=0d0
-    E02all=0d0
-    E03all=0d0
-
-  end subroutine potentialBCs2D_zeropotends
-
-
-  subroutine potentialBCs2D_Neumann(t,sig0all,x,Vminx1,Vmaxx1,Vminx2,Vmaxx2,Vminx3, &
-                                          Vmaxx3,E01all,E02all,E03all,flagdirich)
-
-    !THIS IS A SIMPLE GAUSSIAN POTENTIAL PERTURBATION (IN X1,X2,X3 SPAE)
-
-    real(wp), intent(in) :: t
-    real(wp), dimension(:,:,:), intent(in) ::  sig0all
-    type(curvmesh), intent(in) :: x
-
-    real(wp), dimension(:,:), intent(out), target :: Vminx1,Vmaxx1
-    real(wp), dimension(:,:), intent(out) :: Vminx2,Vmaxx2
-    real(wp), dimension(:,:), intent(out) :: Vminx3,Vmaxx3
-    real(wp), dimension(:,:,:), intent(out) :: E01all,E02all,E03all
-    integer, intent(out) :: flagdirich
-
-    real(wp), dimension(1:size(Vmaxx1,1),1:size(Vmaxx1,2)) :: Emaxx1    !pseudo-electric field
-
-    real(wp) :: Phipk
-    integer :: ix1,ix2,ix3    !grid sizes are borrow from grid module
-    integer :: im
-!    integer, parameter :: lmodes=8
-    real(wp) :: phase
-    real(wp), dimension(1:lx2) :: x3dev    !a little bit surprise we can use grid mod lx2 var as size...
-    real(wp) :: meanx2,sigx2,meanx3,sigx3,meant,sigt,sigcurv,x30amp,varc    !for setting background field
-
-    real(wp), dimension(:,:), pointer :: Vtopalt,Vbotalt
-
-
-    !CALCULATE/SET TOP BOUNDARY CONDITIONS
-    sigx2=1d0/20d0*(x%x2(lx2)-x%x2(1))
-    meanx2=0.5d0*(x%x2(1)+x%x2(lx2))
-    sigx3=1d0/20d0*(x%x3all(lx3all)-x%x3all(1))    !this requires that all workers have a copy of x3all!!!!
-    meanx3=0.5d0*(x%x3all(1)+x%x3all(lx3all))
-
-    if (gridflag/=2) then
-      Vtopalt=>Vminx1
-      Vbotalt=>Vmaxx1
-    else
-      Vtopalt=>Vmaxx1
-      Vbotalt=>Vminx1
-    end if
-
-    Phipk=5d-6      !pk current density
-    flagdirich=0    !Neumann conditions
-
-    if (t>1d0) then
-      do ix3=1,lx3all
-        do ix2=1,lx2
-          Vtopalt(ix2,ix3)=Phipk*(exp(-(x%x3all(ix3)-meanx3-sigx3)**2/2d0/sigx3**2)* &
-                                 exp(-(x%x2(ix2)-meanx2)**2/2d0/sigx2**2) - &
-                                 exp(-(x%x3all(ix3)-meanx3+sigx3)**2/2d0/sigx3**2)* &
-                                 exp(-(x%x2(ix2)-meanx2)**2/2d0/sigx2**2))       !note that program always assumes the potential BC for Dirichlet conditions to be stored in Vmaxx1
-        end do
-      end do
-    else
-      do ix3=1,lx3all
-        do ix2=1,lx2
-          Vtopalt(ix2,ix3)=0d0
-        end do
-      end do
-    end if
-
-
-    !SOME USER INFO
-    write(*,*) 'At time:  ',t,'  Max FAC set to be:  ',maxval(pack(abs(Vtopalt),.true.))
-
-
-    !BOTTOM BOUNDARY IS ALWAYS ZERO CURRENT - SIDES ARE JUST GROUNDED
-    Vbotalt=0d0   !since we need to have no current through bottom boundary
-    Vminx2=0d0
-    Vmaxx2=0d0
-    Vminx3=0d0
-    Vmaxx3=0d0
-
-
-    !COMPUTE SOURCE/FORCING TERMS FROM BACKGROUND FIELDS, ETC.
-    E01all=0d0
-    E02all=0d0
-    E03all=0d0
-
-  end subroutine potentialBCs2D_Neumann
-
-
-  subroutine potentialBCs2D_Dirichlet(t,sig0all,x,Vminx1,Vmaxx1,Vminx2,Vmaxx2,Vminx3, &
-                                          Vmaxx3,E01all,E02all,E03all,flagdirich)
-
-    !THIS IS A SIMPLE GAUSSIAN POTENTIAL PERTURBATION (IN X1,X2,X3 SPAE)
-
-    real(wp), intent(in) :: t
-    real(wp), dimension(:,:,:), intent(in) ::  sig0all
-    type(curvmesh), intent(in) :: x
-
-    real(wp), dimension(:,:), intent(out) :: Vminx1,Vmaxx1
-    real(wp), dimension(:,:), intent(out) :: Vminx2,Vmaxx2
-    real(wp), dimension(:,:), intent(out) :: Vminx3,Vmaxx3
-    real(wp), dimension(:,:,:), intent(out) :: E01all,E02all,E03all
-    integer, intent(out) :: flagdirich
-
-    real(wp), dimension(1:size(Vmaxx1,1),1:size(Vmaxx1,2)) :: Emaxx1    !pseudo-electric field
-
-    real(wp) :: Phipk
-    integer :: ix1,ix2,ix3    !grid sizes are borrow from grid module
-    integer :: im
-!    integer, parameter :: lmodes=8
-    real(wp) :: phase
-    real(wp), dimension(1:lx2) :: x3dev    !a little bit surprise we can use grid mod lx2 var as size...
-    real(wp) :: meanx2,sigx2,meanx3,sigx3,meant,sigt,sigcurv,x30amp,varc    !for setting background field
-
-
-    !CALCULATE/SET TOP BOUNDARY CONDITIONS
-    sigx2=1d0/10d0*(x%x2(lx2)-x%x2(1))
-    meanx2=0.5d0*(x%x2(1)+x%x2(lx2))
-    sigx3=1d0/10d0*(x%x3all(lx3all)-x%x3all(1))    !this requires that all workers have a copy of x3all!!!!
-    meanx3=0.5d0*(x%x3all(1)+x%x3all(lx3all))
-
-    Phipk=0.20d4    !pk potential, ?????  works well
-    flagdirich=1
-
-    if (t>1d0) then
-      do ix3=1,lx3all
-        do ix2=1,lx2
-          Vmaxx1(ix2,ix3)=Phipk*exp(-(x%x3all(ix3)-meanx3)**2/2d0/sigx3**2)* &
-                                 exp(-(x%x2(ix2)-meanx2)**2/2d0/sigx2**2)       !note that program always assumes the potential BC for Dirichlet conditions to be stored in Vmaxx1
-        end do
-      end do
-    else
-      do ix3=1,lx3all
-        do ix2=1,lx2
-          Vmaxx1(ix2,ix3)=0d0
-        end do
-      end do
-    end if
-
-
-    !SOME USER INFO
-    write(*,*) 'At time:  ',t,'  Max potential set to be:  ',maxval(pack(abs(Vmaxx1),.true.))
-
-
-    !BOTTOM BOUNDARY IS ALWAYS ZERO CURRENT - SIDES ARE JUST GROUNDED
-    Vminx1=Vmaxx1   !since we are using Dirichlet conditions, we assume EFL
-    Vminx2=0d0
-    Vmaxx2=0d0
-    Vminx3=0d0
-    Vmaxx3=0d0
-
-    
-    !COMPUTE SOURCE/FORCING TERMS FROM BACKGROUND FIELDS, ETC.
-    E01all=0d0
-    E02all=0d0
-    E03all=0d0
-
-  end subroutine potentialBCs2D_Dirichlet
-
-
-  subroutine potentialBCs2D_GDIcav(t,sig0all,x,Vminx1,Vmaxx1,Vminx2,Vmaxx2,Vminx3, &
-                                          Vmaxx3,E01all,E02all,E03all,flagdirich)
-
-    !THIS WAS USED FOR MY CAVITY-GDI GRL PAPER
-
-    real(wp), intent(in) :: t
-    real(wp), dimension(:,:,:), intent(in) ::  sig0all
-    type(curvmesh), intent(in) :: x
-
-    real(wp), dimension(:,:), intent(out) :: Vminx1,Vmaxx1
-    real(wp), dimension(:,:), intent(out) :: Vminx2,Vmaxx2
-    real(wp), dimension(:,:), intent(out) :: Vminx3,Vmaxx3
-    real(wp), dimension(:,:,:), intent(out) :: E01all,E02all,E03all
-    integer, intent(out) :: flagdirich
-
-    real(wp), dimension(1:size(Vmaxx1,1),1:size(Vmaxx1,2)) :: Emaxx1    !pseudo-electric field
-
-    real(wp) :: Phipk
-    integer :: ix1,ix2,ix3    !grid sizes are borrow from grid module
-    integer :: im
-    integer, parameter :: lmodes=8
-    real(wp) :: phase
-    real(wp), dimension(1:lx2) :: x3dev    !a little bit surprise we can use grid mod lx2 var as size...
-    real(wp) :: meanx2,sigx2,meanx3,sigx3,meant,sigt,sigcurv,x30amp,varc    !for setting background field
-
-
-    !SIZES
-!    lx1=size(sig0all,1)
-!    lx2=size(sig0all,2)
-!    lx3all=size(sig0all,3)
-
-
-    !CALCULATE/SET TOP BOUNDARY CONDITIONS
-!    meanx3=-320d3    !for 1000km x3 simulation
-!    meanx3=-653d3    !for 1666km x3 simulation
-!    meanx3=-280d3
-!    meanx3=-300d3
-    meanx3=0d0
-!    sigx3=40d3
-!    sigx3=80d3
->>>>>>> 0d870c53
 !    sigx3=60d3
 !    meanx2=0d0
 !    sigx2=50d3
