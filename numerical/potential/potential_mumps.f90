--- conflicted
+++ resolved
@@ -4,7 +4,6 @@
 !NOTES:  
 ! - IF ONE REALLY WANTED TO CLEAN THIS UP IT MIGHT BE MORE EFFICIENT TO USE HARWELL-BOEING FORMAT
 !   FOR MATRICES...
-<<<<<<< HEAD
 
 !SOME SUPERFLUOUS ARGUMENTS THAT ARE LEFT IN TO MAINTAIN UNIFORMITY ACROSS CALLS
 !/home/zettergm/zettergmdata/GEMINI/numerical/potential/potential_mumps.f90:1291:0:
@@ -26,11 +25,8 @@
 !&
 ! ^
 
-
-
-=======
 use, intrinsic:: iso_fortran_env, only: stderr=>error_unit, stdout=>output_unit
->>>>>>> f9527b5e
+
 use calculus, only: grad3d1, grad3d2, grad3d3, grad2d1_curv_alt, grad2d3_curv, grad2d3_curv_periodic
 use grid, only: curvmesh, gridflag
 use mpi
