--- conflicted
+++ resolved
@@ -32,11 +32,7 @@
 elif fc.get_id() == 'intel-cl'
   # /fpp is necessary for any Fortran preprocessing statement with Intel ifort on Windows
   # https://software.intel.com/en-us/fortran-compiler-developer-guide-and-reference-fpp
-<<<<<<< HEAD
-  add_project_arguments('/fpp', std18, impnone, language: 'fortran')
-=======
   add_project_arguments('/Qdiag-disable:5268', '/fpp', std18, impnone, language: 'fortran')
->>>>>>> 409e9459
   if get_option('buildtype').contains('debug')
     add_project_arguments(bounds, '/heap-arrays', language: 'fortran')
   endif
