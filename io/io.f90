module io

!HANDLES INPUT AND OUTPUT OF PLASMA STATE PARAMETERS (NOT GRID INPUTS)
use, intrinsic :: iso_fortran_env, only: stderr=>error_unit
use phys_consts, only : kB,ms,pi,lsp, wp
use calculus
use mpimod
use grid, only : gridflag,flagswap,lx1,lx2,lx3,lx3all
implicit none


!NONE OF THESE VARIABLES SHOULD BE ACCESSED BY PROCEDURES OUTSIDE THIS MODULE
character(:), allocatable, private :: indatfile                    !initial condition data files from input configuration file


contains


  subroutine read_configfile(infile,ymd,UTsec0,tdur,dtout,activ,tcfl,Teinf,potsolve,flagperiodic, &
                     flagoutput,flagcap,indatsize,indatgrid,flagdneu,interptype, &
                     sourcemlat,sourcemlon,dtneu,drhon,dzn,sourcedir,flagprecfile,dtprec,precdir, &
                     flagE0file,dtE0,E0dir)

    !------------------------------------------------------------
    !-------READS THE INPUT CONFIGURAITON FILE ANDE ASSIGNS
    !-------VARIABLES FOR FILENAMES, SIZES, ETC.
    !------------------------------------------------------------

    character(*), intent(in) :: infile
    integer, dimension(3), intent(out):: ymd
    real(8), intent(out) :: UTsec0
    real(8), intent(out) :: tdur
    real(8), intent(out) :: dtout
    real(8), dimension(3), intent(out) :: activ
    real(8), intent(out) :: tcfl
    real(8), intent(out) :: Teinf
    integer, intent(out) :: potsolve, flagperiodic, flagoutput, flagcap 
    integer, intent(out) :: flagdneu
    integer, intent(out) :: interptype
    real(8), intent(out) :: sourcemlat,sourcemlon
    real(8), intent(out) :: dtneu
    real(8), intent(out) :: drhon,dzn
    integer, intent(out) :: flagprecfile
    real(8), intent(out) :: dtprec
    character(:), allocatable, intent(out) :: indatsize,indatgrid, sourcedir, precdir, E0dir
    integer, intent(out) :: flagE0file
    real(8), intent(out) :: dtE0


    character(256) :: buf
    integer :: u


    !READ CONFIG.DAT FILE FOR THIS SIMULATION
    open(newunit=u, file=infile, status='old', action='read')
    read(u,*) ymd(3),ymd(2),ymd(1)
    read(u,*) UTsec0
    read(u,*) tdur
    read(u,*) dtout
    read(u,*) activ(1),activ(2),activ(3)
    read(u,*) tcfl
    read(u,*) Teinf
    read(u,*) potsolve
    read(u,*) flagperiodic
    read(u,*) flagoutput
    read(u,*) flagcap
    read(u,'(a256)') buf  !apparently format specifier needed, else it reads just one character
    indatsize = trim(buf)
    read(u,'(a256)') buf
    indatgrid = trim(buf)
    read(u,'(a256)') buf
    indatfile = trim(buf)

    !PRINT SOME DIAGNOSIC INFO FROM ROOT
    if (myid==0) then
      print '(A,I6,A1,I0.2,A1,I0.2)', infile//': simulation ymd is:  ',ymd(1),'/',ymd(2),'/',ymd(3)
      print '(A51,F10.3)', 'start time is:  ',UTsec0
      print '(A51,F10.3)', 'duration is:  ',tdur
      print '(A51,F10.3)', 'output every:  ',dtout
      print *, '...using input data files:  '
      print *, '  ',indatsize
      print *, '  ',indatgrid
      print *, '  ',indatfile
    end if


    !NEUTRAL PERTURBATION INPUT INFORMATION
    read(u,*) flagdneu
    if( flagdneu==1) then
      read(u,*) interptype
      read(u,*) sourcemlat,sourcemlon
      read(u,*) dtneu
      read(u,*) drhon,dzn
      read(u,'(A256)') buf
      sourcedir=trim(adjustl(buf))
      if (myid ==0) then
        print *, 'Neutral disturbance mlat,mlon:  ',sourcemlat,sourcemlon
        print *, 'Neutral disturbance cadence (s):  ',dtneu
        print *, 'Neutral grid resolution (m):  ',drhon,dzn
        print *, 'Neutral disturbance data files located in directory:  ',sourcedir
      end if
    else                              !just set it to something
      interptype=0
      sourcemlat=0._wp; sourcemlon=0._wp;
      dtneu=0._wp
      drhon=0._wp; dzn=0._wp;
      sourcedir=''
    end if

    !PRECIPITATION FILE INPUT INFORMATION
    read(u,*) flagprecfile
    if (flagprecfile==1) then    !get the location of the precipitation input files
      read(u,*) dtprec

      read(u,'(A256)') buf
      precdir = trim(adjustl(buf))  ! NOTE: Need adjustl() since trim() is only for TRAILING spaces
      
      if (myid==0) then
        print '(A,F10.3)', 'Precipitation file input cadence (s):  ',dtprec
        print *, 'Precipitation file input source directory:  '//precdir
      end if
    else                         !just set results to something
      dtprec=0._wp
      precdir=''
    end if

    !ELECTRIC FIELD FILE INPUT INFORMATION
    read(u,*) flagE0file
    if (flagE0file==1) then    !get the location of the precipitation input files
      read(u,*) dtE0
    
      read(u,'(a256)') buf
      E0dir = trim(buf)
    
      if (myid==0) then
        print *, 'Electric field file input cadence (s):  ',dtE0
        print *, 'Electric field file input source directory:  '//E0dir
      end if
    else                         !just set results to something
      dtE0=0._wp
      E0dir=''
    end if

    close(u)
  end subroutine read_configfile


  subroutine create_outdir(outdir,infile,indatsize,indatgrid,flagdneu,sourcedir,flagprecfile,precdir,flagE0file,E0dir)

    !------------------------------------------------------------
    !-------CREATES OUTPUT DIRECTORY, MOVES CONFIG FILES THERE AND
    !-------GENERATES A GRID OUTPUT FILE
    !------------------------------------------------------------
    
    character(*), intent(in) :: outdir, & !command line argument output directory
                                infile, & !command line argument input file
                                indatsize,indatgrid,sourcedir, precdir,E0dir
    integer, intent(in) :: flagdneu, flagprecfile, flagE0file
    
    integer :: ierr

    !MAKE A COPY OF THE INPUT DATA IN THE OUTPUT DIRECTORY (MAYBE SHOULD COPY SOURCE CODE TOO???)
    call execute_command_line('mkdir -pv '//outdir//'/inputs', exitstat=ierr)
    if (ierr /= 0) error stop 'error creating output directory' 

    call execute_command_line('cp -rv '//infile//' '//outdir//'/inputs/', exitstat=ierr)
    if (ierr /= 0) error stop 'error copying input parameters to output directory' 
    call execute_command_line('cp -rv '//indatsize//' '//outdir//'/inputs/', exitstat=ierr)
    if (ierr /= 0) error stop 'error copying input parameters to output directory' 
    call execute_command_line('cp -rv '//indatgrid//' '//outdir//'/inputs/', exitstat=ierr)
    if (ierr /= 0) error stop 'error copying input parameters to output directory' 
    call execute_command_line('cp -rv '//indatfile//' '//outdir//'/inputs/', exitstat=ierr)
    if (ierr /= 0) error stop 'error copying input parameters to output directory' 

    !MAKE COPIES OF THE INPUT DATA, AS APPROPRIATE
    if (flagdneu/=0) then
      call execute_command_line('mkdir -pv '//outdir//'/inputs/neutral_inputs')
      call execute_command_line('cp -rv '//sourcedir//'/* '//outdir//'/inputs/neutral_inputs/', exitstat=ierr)
    end if
    if (ierr /= 0) error stop 'error copying neutral input parameters to output directory' 

    if (flagprecfile/=0) then
      call execute_command_line('mkdir -pv '//outdir//'/inputs/prec_inputs')
      call execute_command_line('cp -rv '//precdir//'/* '//outdir//'/inputs/prec_inputs/', exitstat=ierr)
    end if
    if (ierr /= 0) error stop 'error copying input precipitation parameters to output directory' 
    
    if (flagE0file/=0) then
      call execute_command_line('mkdir -pv '//outdir//'/inputs/Efield_inputs')
      call execute_command_line('cp -rv '//E0dir//'/* '//outdir//'/inputs/Efield_inputs/', exitstat=ierr)
    end if
    if (ierr /= 0) error stop 'error copying input energy parameters to output directory' 

    !NOW STORE THE VERSIONS/COMMIT IDENTIFIER IN A FILE IN THE OUTPUT DIRECTORY
    ! this can break on POSIX due to copying files in endless loop, commended out - MH
    !call execute_command_line('mkdir -pv '//outdir//'/inputs/source/', exitstat=ierr)
    !if (ierr /= 0) error stop 'error creating input source parameter output directory'
    !call execute_command_line('cp -rv ./* '//outdir//'/inputs/source/', exitstat=ierr)
    !if (ierr /= 0) error stop 'error creating input source parameter output directory' 
    
    call execute_command_line('git rev-parse --short HEAD > '//outdir//'/gitrev.log')

  end subroutine create_outdir


  subroutine create_outdir_mag(outdir,fieldpointfile)

    !------------------------------------------------------------
    !-------CREATES OUTPUT DIRECTORY FOR MAGNETIC FIELD CALCULATIONS
    !------------------------------------------------------------

    character(*), intent(in) :: outdir
    character(*), intent(in) :: fieldpointfile


    !NOTE HERE THAT WE INTERPRET OUTDIR AS THE BASE DIRECTORY CONTAINING SIMULATION OUTPUT
    call execute_command_line('mkdir '//outdir//'/magfields/')
    call execute_command_line('mkdir '//outdir//'/magfields/input/')
    call execute_command_line('cp '//fieldpointfile//' '//outdir//'/magfields/input/magfieldpoints.dat')

  end subroutine create_outdir_mag


  subroutine input_plasma(x1,x2,x3all,indatsize,ns,vs1,Ts)

    !------------------------------------------------------------
    !-------A BASIC WRAPPER FOR THE ROOT AND WORKER INPUT FUNCTIONS
    !-------BOTH ROOT AND WORKERS CALL THIS PROCEDURE SO UNALLOCATED
    !-------VARIABLES MUST BE DECLARED AS ALLOCATABLE, INTENT(INOUT)
    !------------------------------------------------------------

    real(8), dimension(-1:), intent(in) :: x1, x2, x3all
    character(*), intent(in) :: indatsize

    real(8), dimension(-1:,-1:,-1:,:), intent(out) :: ns,vs1,Ts

 
    if (myid==0) then
      !ROOT FINDS/CALCULATES INITIAL CONDITIONS AND SENDS TO WORKERS
      print *, 'Assembling initial condition on root using '//indatsize//' '//indatfile
      call input_root_mpi(x1,x2,x3all,indatsize,ns,vs1,Ts)
    else
      !WORKERS RECEIVE THE IC DATA FROM ROOT
      call input_workers_mpi(ns,vs1,Ts)
    end if

  end subroutine input_plasma


  subroutine input_workers_mpi(ns,vs1,Ts)
 
    !------------------------------------------------------------
    !-------RECEIVE INITIAL CONDITIONS FROM ROOT PROCESS
    !------------------------------------------------------------
 
    real(wp), dimension(-1:,-1:,-1:,:), intent(out) :: ns,vs1,Ts     
  
    call bcast_recv(ns,tagns)
    call bcast_recv(vs1,tagvs1)
    call bcast_recv(Ts,tagTs)
  
  end subroutine input_workers_mpi
  
  
  subroutine input_root_mpi(x1,x2,x3all,indatsize,ns,vs1,Ts)
 
    !------------------------------------------------------------
    !-------READ INPUT FROM FILE AND DISTRIBUTE TO WORKERS.  
    !-------STATE VARS ARE EXPECTED INCLUDE GHOST CELLS.  NOTE ALSO
    !-------THAT RECORD-BASED INPUT IS USED SO NO FILES > 2GB DUE
    !-------TO GFORTRAN BUG WHICH DISALLOWS 8 BYTE INTEGER RECORD
    !-------LENGTHS.
    !------------------------------------------------------------
    
    real(8), dimension(-1:), intent(in) :: x1, x2, x3all
    character(*), intent(in) :: indatsize
    real(8), dimension(-1:,-1:,-1:,:), intent(out) :: ns,vs1,Ts    

    integer :: lx1,lx2,lx3,lx3all,isp
    
    real(8), dimension(-1:size(x1,1)-2,-1:size(x2,1)-2,-1:size(x3all,1)-2,1:lsp) :: nsall,vs1all,Tsall
    real(8), dimension(:,:,:,:), allocatable :: statetmp
    integer :: lx1in,lx2in,lx3in,u
    real(8) :: tin
    real(8), dimension(3) :: ymdtmp
    
    real(8) :: tstart,tfin    

    !SYSTEM SIZES
    lx1=size(ns,1)-4
    lx2=size(ns,2)-4
    lx3=size(ns,3)-4
    lx3all=size(nsall,3)-4
    
            
    !READ IN FROM FILE, AS OF CURVILINEAR BRANCH THIS IS NOW THE ONLY INPUT
    !OPTION
    open(newunit=u,file=indatsize,status='old',form='unformatted', access='stream', action='read')
    read(u) lx1in,lx2in,lx3in
    close(u)
    print *, 'Input file has size:  ',lx1in,lx2in,lx3in
    print *, 'Target grid structure has size',lx1,lx2,lx3all

    if (flagswap==1) then
      print *, '2D simulations grid detected, swapping input file dimension sizes and permuting input arrays'
      lx3in=lx2in
      lx2in=1
    end if

    if (.not. (lx1==lx1in .and. lx2==lx2in .and. lx3all==lx3in)) then
<<<<<<< HEAD
      error stop '!!!The input data must be the same size as the grid which you are running & 
                 the simulation on; use a script to interpolate up/down to the simulation grid'
=======
      error stop '!!!The input data must be the same size as the grid which you are running the simulation on' // & 
           '- use a script to interpolate up/down to the simulation grid'
>>>>>>> f9527b5e
    end if

    open(newunit=u,file=indatfile,status='old',form='unformatted', access='stream', action='read')
    read(u) ymdtmp,tin

    if (flagswap/=1) then
      read(u) nsall(1:lx1,1:lx2,1:lx3all,1:lsp)
      read(u) vs1all(1:lx1,1:lx2,1:lx3all,1:lsp)
      read(u) Tsall(1:lx1,1:lx2,1:lx3all,1:lsp)
    else
      allocate(statetmp(lx1,lx3all,lx2,lsp))
      read(u) statetmp
      
      print *, shape(statetmp),shape(nsall)
      nsall(1:lx1,1:lx2,1:lx3all,1:lsp)=reshape(statetmp,[lx1,lx2,lx3all,lsp],order=[1,3,2,4])
      read(u) statetmp
      vs1all(1:lx1,1:lx2,1:lx3all,1:lsp)=reshape(statetmp,[lx1,lx2,lx3all,lsp],order=[1,3,2,4])

      read(u) statetmp
      Tsall(1:lx1,1:lx2,1:lx3all,1:lsp)=reshape(statetmp,[lx1,lx2,lx3all,lsp],order=[1,3,2,4])    !permute the dimensions so that 2D runs are parallelized
      deallocate(statetmp)
    end if
    close(u)
    print *, 'Done gathering input...'


    !USER SUPPLIED FUNCTION TO TAKE A REFERENCE PROFILE AND CREATE INITIAL CONDITIONS FOR ENTIRE GRID.  ASSUMING THAT THE
    !INPUT DATA ARE EXACTLY THE CORRECT SIZE (AS IS THE CASE WITH FILE INPUT) THIS IS NOW SUPERFLUOUS
    print *, 'Done setting initial conditions...'
    print *, 'Min/max input density:  ',minval(pack(nsall(:,:,:,7),.true.)),maxval(pack(nsall(:,:,:,7),.true.))
    print *, 'Min/max input velocity:  ',minval(pack(vs1all(:,:,:,:),.true.)),maxval(pack(vs1all(:,:,:,:),.true.))
    print *, 'Min/max input temperature:  ',minval(pack(Tsall(:,:,:,:),.true.)),maxval(pack(Tsall(:,:,:,:),.true.))


    !ROOT BROADCASTS IC DATA TO WORKERS
    call cpu_time(tstart)
    call bcast_send(nsall,tagns,ns)
    call bcast_send(vs1all,tagvs1,vs1)
    call bcast_send(Tsall,tagTs,Ts)
    call cpu_time(tfin)
    print *, 'Done sending ICs to workers...  Time:  ',tfin-tstart

  end subroutine input_root_mpi


  subroutine input_plasma_currents(outdir,flagoutput,ymd,UTsec,J1,J2,J3)

    !------------------------------------------------------------
    !-------READS, AS INPUT, A FILE GENERATED BY THE GEMINI.F90 PROGRAM.
    !-------THIS SUBROUTINE IS A WRAPPER FOR SEPARATE ROOT/WORKER
    !-------CALLS
    !------------------------------------------------------------

    character(*), intent(in) :: outdir
    integer, intent(in) :: flagoutput
    integer, dimension(3), intent(in) :: ymd
    real(8), intent(in) :: UTsec
    real(8), dimension(:,:,:), intent(out) :: J1,J2,J3


    if (myid==0) then
      !ROOT FINDS/CALCULATES INITIAL CONDITIONS AND SENDS TO WORKERS
      print *, 'Assembling current density data on root...  '
      call input_root_currents(outdir,flagoutput,ymd,UTsec,J1,J2,J3)
    else
      !WORKERS RECEIVE THE IC DATA FROM ROOT
      call input_workers_currents(J1,J2,J3)
    end if

  end subroutine input_plasma_currents


  subroutine input_root_currents(outdir,flagoutput,ymd,UTsec,J1,J2,J3)

    !------------------------------------------------------------
    !-------READS, AS INPUT, A FILE GENERATED BY THE GEMINI.F90 PROGRAM
    !------------------------------------------------------------

    character(*), intent(in) :: outdir
    integer, intent(in) :: flagoutput
    integer, dimension(3), intent(in) :: ymd
    real(8), intent(in) :: UTsec
    real(8), dimension(:,:,:), intent(out) :: J1,J2,J3

    real(8), dimension(:,:,:), allocatable :: tmparray3D
    real(8), dimension(:,:,:,:), allocatable :: tmparray4D
    character(:), allocatable :: filenamefull
    real(8), dimension(:,:,:), allocatable :: J1all,J2all,J3all
    real(8), dimension(:,:,:), allocatable :: tmpswap
    real(8) :: tmpdate
    integer :: u


    !CHECK TO MAKE SURE WE ACTUALLY HAVE THE DATA WE NEED TO DO THE MAG COMPUTATIONS.
    if (flagoutput==3) error stop '  !!!I need current densities in the output to compute magnetic fields!!!'


    !FORM THE INPUT FILE NAME
    filenamefull=date_filename(outdir,ymd,UTsec)
    print *, 'Input file name for current densities:  ',filenamefull
    open(newunit=u,file=filenamefull,status='old',form='unformatted',access='stream',action='read')
    read(u) tmpdate
    write(*,*) 'File year:  ',tmpdate
    read(u) tmpdate
    write(*,*) 'File month:  ',tmpdate
    read(u) tmpdate
    write(*,*) 'File day:  ',tmpdate
    read(u) tmpdate
    write(*,*) 'File UThrs:  ',tmpdate


    !LOAD THE DATA
    if (flagoutput==2) then    !the simulation data have only averaged plasma parameters
      write(*,*) '  Reading in files containing averaged plasma parameters of size:  ',lx1*lx2*lx3all
      allocate(tmparray3D(lx1,lx2,lx3all))
      !MZ:  I've found what I'd consider to be a gfortran bug here.  If I read
      !in a flat array (i.e. a 1D set of data) I hit EOF, according to runtime
      !error, well before I'm actually out of data this happens with a 20GB
      !input file for not for a 3GB input file...  This doesn't happen when I do
      !the reading with 3D arrays.  
      read(u) tmparray3D    !ne - could be done with some judicious fseeking...
      read(u) tmparray3D    !vi
      read(u) tmparray3D    !Ti
      read(u) tmparray3D    !Te
      deallocate(tmparray3D)
    else    !full output parameters are in the output files
      write(*,*) '  Reading in files containing full plasma parameters of size:  ',lx1*lx2*lx3all*lsp
      allocate(tmparray4D(lx1,lx2,lx3all,lsp))
      read(u) tmparray4D
      read(u) tmparray4D
      read(u) tmparray4D
      read(u) tmparray4D
      deallocate(tmparray4D)
    end if


    !PERMUTE THE ARRAYS IF NECESSARY
    write(*,*) '  File fast-forward done, now reading currents...'
    allocate(J1all(lx1,lx2,lx3all),J2all(lx1,lx2,lx3all),J3all(lx1,lx2,lx3all))
    if (flagswap==1) then
      allocate(tmpswap(lx1,lx3all,lx2))
      read(u) tmpswap
      J1all=reshape(tmpswap,[lx1,lx2,lx3all],order=[1,3,2])
      read(u) tmpswap
      J2all=reshape(tmpswap,[lx1,lx2,lx3all],order=[1,3,2])
      read(u) tmpswap
      J3all=reshape(tmpswap,[lx1,lx2,lx3all],order=[1,3,2])
      deallocate(tmpswap)
    else    !no need to permute dimensions for 3D simulations
      read(u) J1all,J2all,J3all
    end if
    write(*,*) 'Min/max current data:  ',minval(J1all),maxval(J1all),minval(J2all),maxval(J2all),minval(J3all),maxval(J3all)


    !DISTRIBUTE DATA TO WORKERS AND TAKE A PIECE FOR ROOT
    call bcast_send(J1all,tagJ1,J1)
    call bcast_send(J2all,tagJ2,J2)
    call bcast_send(J3all,tagJ3,J3)


    !CLEAN UP MEMORY
    deallocate(J1all,J2all,J3all)

  end subroutine input_root_currents


  subroutine input_workers_currents(J1,J2,J3)

    !------------------------------------------------------------
    !-------WORKER INPUT FUNCTIONS FOR GETTING CURRENT DENSITIES
    !------------------------------------------------------------

    real(8), dimension(:,:,:), intent(out) :: J1,J2,J3


    !ALL WE HAVE TO DO IS WAIT TO RECEIVE OUR PIECE OF DATA FROM ROOT
    call bcast_recv(J1,tagJ1)
    call bcast_recv(J2,tagJ2)
    call bcast_recv(J3,tagJ3)

  end subroutine input_workers_currents


  subroutine output_plasma(outdir,flagoutput,ymd,UTsec,vs2,vs3,ns,vs1,Ts,Phiall,J1,J2,J3)

    !------------------------------------------------------------
    !-------A BASIC WRAPPER FOR THE ROOT AND WORKER OUTPUT FUNCTIONS
    !-------BOTH ROOT AND WORKERS CALL THIS PROCEDURE SO UNALLOCATED
    !-------VARIABLES MUST BE DECLARED AS ALLOCATABLE, INTENT(INOUT)
    !------------------------------------------------------------

    character(*), intent(in) :: outdir
    integer, intent(in) :: flagoutput

    integer, dimension(3), intent(in) :: ymd
    real(8), intent(in) :: UTsec
    real(8), dimension(-1:,-1:,-1:,:), intent(in) :: vs2,vs3,ns,vs1,Ts

    real(8), dimension(:,:,:), allocatable, intent(inout) :: Phiall     !these jokers may not be allocated, but this is allowed as of f2003
    real(8), dimension(:,:,:), intent(in) :: J1,J2,J3


    if (myid/=0) then
      call output_workers_mpi(vs2,vs3,ns,vs1,Ts,J1,J2,J3)
    else
      call output_root_stream_mpi(outdir,flagoutput,ymd,UTsec,vs2,vs3,ns,vs1,Ts,Phiall,J1,J2,J3)    !only option that works with >2GB files
    end if  

  end subroutine output_plasma


  subroutine output_workers_mpi(vs2,vs3,ns,vs1,Ts,J1,J2,J3)

    !------------------------------------------------------------
    !-------SEND COMPLETE DATA FROM WORKERS TO ROOT PROCESS FOR OUTPUT.  
    !-------STATE VARS ARE EXPECTED TO INCLUDE GHOST CELLS
    !------------------------------------------------------------
  
    real(8), dimension(-1:,-1:,-1:,:), intent(in) :: vs2,vs3,ns,vs1,Ts     
    real(8), dimension(:,:,:), intent(in) :: J1,J2,J3

    integer :: lx1,lx2,lx3,lx3all,isp
    real(8), dimension(1:size(ns,1)-4,1:size(ns,2)-4,1:size(ns,3)-4) :: v2avg,v3avg


    !SYSTEM SIZES (W/O GHOST CELLS)
    lx1=size(ns,1)-4
    lx2=size(ns,2)-4
    lx3=size(ns,3)-4
    
    
    !ONLY AVERAGE DRIFTS PERP TO B NEEDED FOR OUTPUT
    v2avg=sum(ns(1:lx1,1:lx2,1:lx3,1:lsp-1)*vs2(1:lx1,1:lx2,1:lx3,1:lsp-1),4)
    v2avg=v2avg/ns(1:lx1,1:lx2,1:lx3,lsp)    !compute averages for output.
    v3avg=sum(ns(1:lx1,1:lx2,1:lx3,1:lsp-1)*vs3(1:lx1,1:lx2,1:lx3,1:lsp-1),4)
    v3avg=v3avg/ns(1:lx1,1:lx2,1:lx3,lsp)
  

    !SEND MY GRID DATA TO THE ROOT PROCESS
    call gather_send(v2avg,tagv2)
    call gather_send(v3avg,tagv3)
    call gather_send(ns,tagns)
    call gather_send(vs1,tagvs1)
    call gather_send(Ts,tagTs)


    !------- SEND ELECTRODYNAMIC PARAMETERS TO ROOT
    call gather_send(J1,tagJ1)
    call gather_send(J2,tagJ2)
    call gather_send(J3,tagJ3)  

  end subroutine output_workers_mpi


  subroutine output_root_stream_mpi(outdir,flagoutput,ymd,UTsec,vs2,vs3,ns,vs1,Ts,Phiall,J1,J2,J3)

    !------------------------------------------------------------
    !-------COLLECT OUTPUT FROM WORKERS AND WRITE TO A FILE USING
    !-------STREAM I/O.    
    !-------STATE VARS ARE EXPECTED INCLUDE GHOST CELLS
    !------------------------------------------------------------
  
    character(*), intent(in) :: outdir
    integer, intent(in) :: flagoutput

    integer, dimension(3), intent(in) :: ymd
    real(8), intent(in) :: UTsec
    real(8), dimension(-1:,-1:,-1:,:), intent(in) :: vs2,vs3,ns,vs1,Ts    
    
    real(8), dimension(:,:,:), intent(in) :: Phiall
    real(8), dimension(:,:,:), intent(in) :: J1,J2,J3
 
    integer :: lx1,lx2,lx3,lx3all,isp, u
    real(8), dimension(1:size(ns,1)-4,1:size(ns,2)-4,1:size(ns,3)-4) :: v2avg,v3avg
    real(8), dimension(-1:size(Phiall,1)+2,-1:size(Phiall,2)+2,-1:size(Phiall,3)+2,1:lsp) :: nsall,vs1all,Tsall
    real(8), dimension(1:size(Phiall,1),1:size(Phiall,2),1:size(Phiall,3)) :: v2avgall,v3avgall,v1avgall,Tavgall,neall,Teall
    real(8), dimension(1:size(Phiall,1),1:size(Phiall,2),1:size(Phiall,3)) :: J1all,J2all,J3all
    character(:), allocatable :: filenamefull
    integer(8) :: recordlength   !can be 8 byte with compiler flag -frecord-marker=8

    real(8), dimension(:,:,:), allocatable :: permarray,tmparray    !permuted variables to be allocated for 2D output  

 
    !SYSTEM SIZES
    lx1=size(ns,1)-4
    lx2=size(ns,2)-4
    lx3=size(ns,3)-4
    lx3all=size(Phiall,3)
    
    
    !ONLY AVERAGE DRIFTS PERP TO B NEEDED FOR OUTPUT
    v2avg=sum(ns(1:lx1,1:lx2,1:lx3,1:lsp-1)*vs2(1:lx1,1:lx2,1:lx3,1:lsp-1),4)
    v2avg=v2avg/ns(1:lx1,1:lx2,1:lx3,lsp)    !compute averages for output.
    v3avg=sum(ns(1:lx1,1:lx2,1:lx3,1:lsp-1)*vs3(1:lx1,1:lx2,1:lx3,1:lsp-1),4)
    v3avg=v3avg/ns(1:lx1,1:lx2,1:lx3,lsp)


    !GET THE SUBGRID DATA FORM THE WORKERS  
    call gather_recv(v2avg,tagv2,v2avgall) 
    call gather_recv(v3avg,tagv3,v3avgall)
    call gather_recv(ns,tagns,nsall)
    call gather_recv(vs1,tagvs1,vs1all)
    call gather_recv(Ts,tagTs,Tsall)


    !RADD--- NEED TO ALSO GATHER FULL GRID ELECTRODYANMICS PARAMTERS FROM WORKERS
    call gather_recv(J1,tagJ1,J1all)
    call gather_recv(J2,tagJ2,J2all)
    call gather_recv(J3,tagJ3,J3all)


    !COMPUTE AVERAGE VALUES FOR ION PLASMA PARAMETERS
    v1avgall=sum(nsall(1:lx1,1:lx2,1:lx3all,1:lsp-1)*vs1all(1:lx1,1:lx2,1:lx3all,1:lsp-1),4)
    v1avgall=v1avgall/nsall(1:lx1,1:lx2,1:lx3all,lsp)    !compute averages for output.
    Tavgall=sum(nsall(1:lx1,1:lx2,1:lx3all,1:lsp-1)*Tsall(1:lx1,1:lx2,1:lx3all,1:lsp-1),4)
    Tavgall=Tavgall/nsall(1:lx1,1:lx2,1:lx3all,lsp)    !compute averages for output.
    neall=nsall(1:lx1,1:lx2,1:lx3all,lsp)
    Teall=Tsall(1:lx1,1:lx2,1:lx3all,lsp)


    !FIGURE OUT THE FILENAME
    filenamefull=date_filename(outdir,ymd,UTsec)
    print *, 'Output file name:  ',filenamefull


    !SOME DEBUG OUTPUT ON FILE SIZE
    recordlength=int(8,8)+int(8,8)*int(3,8)*int(lx1,8)*int(lx2,8)*int(lx3all,8)*int(lsp,8)+ &
                 int(8,8)*int(5,8)*int(lx1,8)*int(lx2,8)*int(lx3all,8)+ &
                 int(8,8)*int(lx2,8)*int(lx3all,8)
    print *, 'Output bit length:  ',recordlength,lx1,lx2,lx3all,lsp


    !WRITE THE DATA
    open(newunit=u,file=filenamefull,status='replace',form='unformatted',access='stream',action='write')    !has no problem with > 2GB output files
    write(u) real(ymd,wp),UTsec/3600._wp    !no matter what we must output date and time

    if (flagswap/=1) then
      select case (flagoutput)
        case (2)    !output ISR-like average parameters
          write(u) neall(1:lx1,1:lx2,1:lx3all),v1avgall(1:lx1,1:lx2,1:lx3all), &    !output of ISR-like parameters (ne,Ti,Te,v1,etc.)
                      Tavgall(1:lx1,1:lx2,1:lx3all),Teall(1:lx1,1:lx2,1:lx3all),J1all(1:lx1,1:lx2,1:lx3all), &
                      J2all(1:lx1,1:lx2,1:lx3all), &
                      J3all(1:lx1,1:lx2,1:lx3all),v2avgall(1:lx1,1:lx2,1:lx3all),v3avgall(1:lx1,1:lx2,1:lx3all)
        case (3)     !just electron density
          print *, '!!!NOTE:  Input file has selected electron density only output, make sure this is what you really want!'
          write(u) neall(1:lx1,1:lx2,1:lx3all)
        case default    !output everything
          print *, '!!!NOTE:  Input file has selected full ouptut, large files may result!'
          write(u) nsall(1:lx1,1:lx2,1:lx3all,:),vs1all(1:lx1,1:lx2,1:lx3all,:), &    !this is full output of all parameters in 3D
                      Tsall(1:lx1,1:lx2,1:lx3all,:),J1all(1:lx1,1:lx2,1:lx3all),J2all(1:lx1,1:lx2,1:lx3all), &
                      J3all(1:lx1,1:lx2,1:lx3all),v2avgall(1:lx1,1:lx2,1:lx3all),v3avgall(1:lx1,1:lx2,1:lx3all)
        end select
    else                 !2D simulation for which arrays were permuted
      print *, '!!!NOTE:  Permuting arrays prior to output...'
      select case (flagoutput)
        case (2)    !averaged parameters
          allocate(permarray(lx1,lx3all,lx2))    !temporary work array that has been permuted
          permarray=reshape(neall,[lx1,lx3all,lx2],order=[1,3,2])
          write(u) permarray
          permarray=reshape(v1avgall,[lx1,lx3all,lx2],order=[1,3,2])
          write(u) permarray
          permarray=reshape(Tavgall,[lx1,lx3all,lx2],order=[1,3,2])
          write(u) permarray
          permarray=reshape(Teall,[lx1,lx3all,lx2],order=[1,3,2])
          write(u) permarray
          permarray=reshape(J1all,[lx1,lx3all,lx2],order=[1,3,2])
          write(u) permarray
          permarray=reshape(J3all,[lx1,lx3all,lx2],order=[1,3,2])    !Note that components need to be swapped too
          write(u) permarray
          permarray=reshape(J2all,[lx1,lx3all,lx2],order=[1,3,2])
          write(u) permarray
          permarray=reshape(v3avgall,[lx1,lx3all,lx2],order=[1,3,2])    !Note swapping of components
          write(u) permarray
          permarray=reshape(v2avgall,[lx1,lx3all,lx2],order=[1,3,2])
          write(u) permarray
          deallocate(permarray) 
        case (3)     !electron density only output
          print *, '!!!NOTE:  Input file has selected electron density only output, make sure this is what you really want!'
          allocate(permarray(lx1,lx3all,lx2))    !temporary work array that has been permuted
          permarray=reshape(neall,[lx1,lx3all,lx2],order=[1,3,2])
          write(u) permarray
          deallocate(permarray)
        case default
          print *, '!!!NOTE:  Input file has selected full ouptut, large files may result!'
          allocate(permarray(lx1,lx3all,lx2))    !temporary work array that has been permuted
          allocate(tmparray(lx1,lx2,lx3all))
          do isp=1,lsp
            tmparray=nsall(1:lx1,1:lx2,1:lx3all,isp)
            permarray=reshape(tmparray,[lx1,lx3all,lx2],order=[1,3,2])
            write(u) permarray
          end do
          do isp=1,lsp
            tmparray=vs1all(1:lx1,1:lx2,1:lx3all,isp)
            permarray=reshape(tmparray,[lx1,lx3all,lx2],order=[1,3,2])
            write(u) permarray
          end do 
          do isp=1,lsp
            tmparray=Tsall(1:lx1,1:lx2,1:lx3all,isp)
            permarray=reshape(tmparray,[lx1,lx3all,lx2],order=[1,3,2])
            write(u) permarray
          end do
          permarray=reshape(J1all,[lx1,lx3all,lx2],order=[1,3,2])
          write(u) permarray
          permarray=reshape(J3all,[lx1,lx3all,lx2],order=[1,3,2])    !Note that components need to be swapped too
          write(u) permarray
          permarray=reshape(J2all,[lx1,lx3all,lx2],order=[1,3,2])
          write(u) permarray
          permarray=reshape(v3avgall,[lx1,lx3all,lx2],order=[1,3,2])    !Note swapping of components
          write(u) permarray
          permarray=reshape(v2avgall,[lx1,lx3all,lx2],order=[1,3,2])
          write(u) permarray
          deallocate(permarray)
          deallocate(tmparray)
      end select 
    end if
    if (gridflag==1) then
      print *, 'Writing topside boundary conditions for inverted-type grid...'
      write(u)  Phiall(1,:,:)
    else
      print *, 'Writing topside boundary conditions for non-inverted-type grid...'
      write(u)  Phiall(lx1,:,:)
    end if

    close(u)
  
  end subroutine output_root_stream_mpi


  subroutine output_magfields(outdir,ymd,UTsec,Br,Btheta,Bphi)

    !------------------------------------------------------------
    !-------A BASIC WRAPPER FOR THE ROOT AND WORKER OUTPUT FUNCTIONS
    !-------BOTH ROOT AND WORKERS CALL THIS PROCEDURE TO GENERATE
    !-------MAGNETIC FIELD OUTPUT FILES,  WE ASSUME THE ROOT PROCESS
    !-------HAS ALREADY REDUCED THE MAGNETIC FIELD DATA
    !------------------------------------------------------------

    character(*), intent(in) :: outdir
    integer, intent(in) :: ymd(3)
    real(8), intent(in) :: UTsec
    real(8), dimension(:), intent(in)  :: Br,Btheta,Bphi

    character(:), allocatable :: outdir_composite, filenamefull
    integer :: u


    !FORM THE INPUT FILE NAME
    outdir_composite=outdir//'/magfields/'
    filenamefull=date_filename(outdir_composite,ymd,UTsec)
    print *, '  Output file name (magnetic fields):  ',filenamefull
    open(newunit=u,file=filenamefull,status='replace',form='unformatted',access='stream',action='write')


    !DUMP THE OUTPUT DATA
    write(u) Br,Btheta,Bphi 
    close(u)
  end subroutine output_magfields


  pure function date_filename(outdir,ymd,UTsec)

    !------------------------------------------------------------
    !-------GENERATE A FILENAME STRING OUT OF A GIVEN DATE/TIME
    !------------------------------------------------------------

    character(*), intent(in) :: outdir
    integer, intent(in) :: ymd(3)
    real(8), intent(in) :: UTsec
    character(:), allocatable :: date_filename

    character(16) :: ssec
    character(9) :: symd


    ! UTC second (float, 0.0 .. 86400) 
    write(ssec,'(f12.6,a4)') UTsec,'.dat'    !file name that has 6 decimal points on time stamp

    ! year_month_day
    write(symd,'(i4,2i0.2,a1)') ymd, '_'
    
    ! assemble
    date_filename = outdir // '/' // symd // ssec

  end function date_filename

end module io<|MERGE_RESOLUTION|>--- conflicted
+++ resolved
@@ -308,13 +308,8 @@
     end if
 
     if (.not. (lx1==lx1in .and. lx2==lx2in .and. lx3all==lx3in)) then
-<<<<<<< HEAD
-      error stop '!!!The input data must be the same size as the grid which you are running & 
-                 the simulation on; use a script to interpolate up/down to the simulation grid'
-=======
       error stop '!!!The input data must be the same size as the grid which you are running the simulation on' // & 
            '- use a script to interpolate up/down to the simulation grid'
->>>>>>> f9527b5e
     end if
 
     open(newunit=u,file=indatfile,status='old',form='unformatted', access='stream', action='read')
